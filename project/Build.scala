package scalding

import sbt._
import Keys._
import sbtassembly.Plugin._
import AssemblyKeys._
import sbtgitflow.ReleasePlugin._
import com.typesafe.tools.mima.plugin.MimaPlugin.mimaDefaultSettings
import com.typesafe.tools.mima.plugin.MimaKeys._

import scala.collection.JavaConverters._

object ScaldingBuild extends Build {
  val sharedSettings = Project.defaultSettings ++ assemblySettings ++
  releaseSettings ++ Seq(
    organization := "com.twitter",

    //TODO: Change to 2.10.* when Twitter moves to Scala 2.10 internally
    scalaVersion := "2.9.2",

    crossScalaVersions := Seq("2.9.2", "2.10.0"),

    libraryDependencies ++= Seq(
      "org.scalacheck" %% "scalacheck" % "1.10.0" % "test",
      "org.scala-tools.testing" %% "specs" % "1.6.9" % "test"
    ),

    resolvers ++= Seq(
      "Local Maven Repository" at "file:///"+Path.userHome+"/.m2/repository",
      "snapshots" at "http://oss.sonatype.org/content/repositories/snapshots",
      "releases"  at "http://oss.sonatype.org/content/repositories/releases",
      "Concurrent Maven Repo" at "http://conjars.org/repo",
      "cloudera-releases" at "https://repository.cloudera.com/artifactory/cloudera-repos"
    ),

    parallelExecution in Test := false,

    scalacOptions ++= Seq("-unchecked", "-deprecation"),

    // Uncomment if you don't want to run all the tests before building assembly
     test in assembly := {},

    // Publishing options:

    publishMavenStyle := true,

    publishArtifact in Test := false,

    pomIncludeRepository := { x => false },

    publishTo <<= version { (v: String) =>
      val nexus = "https://oss.sonatype.org/"
      if (v.trim.endsWith("SNAPSHOT"))
        Some("sonatype-snapshots" at nexus + "content/repositories/snapshots")
      else
        Some("sonatype-releases"  at nexus + "service/local/staging/deploy/maven2")
    },

    // Janino includes a broken signature, and is not needed:
    excludedJars in assembly <<= (fullClasspath in assembly) map { cp =>
      val excludes = Set("jsp-api-2.1-6.1.14.jar", "jsp-2.1-6.1.14.jar",
                         "jasper-compiler-5.5.12.jar", "janino-2.5.16.jar")
      cp filter { jar => excludes(jar.data.getName)}
    },

    // Some of these files have duplicates, let's ignore:
    mergeStrategy in assembly <<= (mergeStrategy in assembly) { (old) =>
      {
        case s if s.endsWith(".class") => MergeStrategy.last
        case s if s.endsWith("project.clj") => MergeStrategy.concat
        case s if s.endsWith(".html") => MergeStrategy.last
        case s if s.endsWith(".xml") => MergeStrategy.last
        case s if s.endsWith(".dtd") => MergeStrategy.last
        case s if s.endsWith(".xsd") => MergeStrategy.last
        case s if s.endsWith(".properties") => MergeStrategy.last
        case x => old(x)
      }
    },

    pomExtra := (
      <url>https://github.com/twitter/scalding</url>
      <licenses>
        <license>
          <name>Apache 2</name>
          <url>http://www.apache.org/licenses/LICENSE-2.0.txt</url>
          <distribution>repo</distribution>
          <comments>A business-friendly OSS license</comments>
        </license>
      </licenses>
      <scm>
        <url>git@github.com:twitter/scalding.git</url>
        <connection>scm:git:git@github.com:twitter/scalding.git</connection>
      </scm>
      <developers>
        <developer>
          <id>posco</id>
          <name>Oscar Boykin</name>
          <url>http://twitter.com/posco</url>
        </developer>
        <developer>
          <id>avibryant</id>
          <name>Avi Bryant</name>
          <url>http://twitter.com/avibryant</url>
        </developer>
        <developer>
          <id>argyris</id>
          <name>Argyris Zymnis</name>
          <url>http://twitter.com/argyris</url>
        </developer>
      </developers>)
  ) ++ mimaDefaultSettings

  lazy val scalding = Project(
    id = "scalding",
    base = file("."),
    settings = sharedSettings ++ DocGen.publishSettings
  ).settings(
    test := { },
    publish := { }, // skip publishing for this root project.
    publishLocal := { }
  ).aggregate(scaldingArgs, scaldingDate, scaldingCore)

  lazy val scaldingArgs = Project(
    id = "scalding-args",
    base = file("scalding-args"),
    settings = sharedSettings
  ).settings(
    name := "scalding-args",
    previousArtifact := Some("com.twitter" % "scalding-args_2.9.2" % "0.8.4")
  )

  lazy val scaldingDate = Project(
    id = "scalding-date",
    base = file("scalding-date"),
    settings = sharedSettings
  ).settings(
    name := "scalding-date",
    previousArtifact := Some("com.twitter" % "scalding-date_2.9.2" % "0.8.4"),
    libraryDependencies += "com.joestelmach" % "natty" % "0.7"
  )

<<<<<<< HEAD
  lazy val cascadingVersion = System.getenv.asScala.getOrElse("SCALDING_CASCADING_VERSION", "2.1.5")
=======
  lazy val cascadingVersion = "2.0.1-cdh4.1.0"
>>>>>>> a8348a2c

  lazy val scaldingCore = Project(
    id = "scalding-core",
    base = file("scalding-core"),
    settings = sharedSettings
  ).settings(
    name := "scalding-core",
    previousArtifact := Some("com.twitter" % "scalding-core_2.9.2" % "0.8.4"),
    libraryDependencies ++= Seq(
      "commons-daemon" % "commons-daemon" % "1.0.5",
      "cascading" % "cascading-core" % cascadingVersion,
      "cascading" % "cascading-local" % cascadingVersion,
      "cascading" % "cascading-hadoop" % cascadingVersion,
      "cascading.kryo" % "cascading.kryo" % "0.4.6",
      "com.twitter" % "maple" % "0.2.5",
      "com.twitter" %% "chill" % "0.2.0",
      "com.twitter" %% "algebird-core" % "0.1.12",
      "com.twitter" % "parquet-cascading" % "1.0.0-SNAPSHOT" changing,
      "commons-lang" % "commons-lang" % "2.4",
<<<<<<< HEAD
      "com.fasterxml.jackson.module" %% "jackson-module-scala" % "2.1.3",
      "org.apache.hadoop" % "hadoop-core" % "0.20.2" % "provided",
      "org.slf4j" % "slf4j-api" % "1.6.6",
      "org.slf4j" % "slf4j-log4j12" % "1.6.6" % "provided"
=======
      "io.backchat.jerkson" %% "jerkson" % "0.7.0",
      "org.slf4j" % "slf4j-log4j12" % "1.6.6"
>>>>>>> a8348a2c
    )
  ).dependsOn(scaldingArgs, scaldingDate)
}<|MERGE_RESOLUTION|>--- conflicted
+++ resolved
@@ -139,11 +139,7 @@
     libraryDependencies += "com.joestelmach" % "natty" % "0.7"
   )
 
-<<<<<<< HEAD
-  lazy val cascadingVersion = System.getenv.asScala.getOrElse("SCALDING_CASCADING_VERSION", "2.1.5")
-=======
   lazy val cascadingVersion = "2.0.1-cdh4.1.0"
->>>>>>> a8348a2c
 
   lazy val scaldingCore = Project(
     id = "scalding-core",
@@ -163,15 +159,10 @@
       "com.twitter" %% "algebird-core" % "0.1.12",
       "com.twitter" % "parquet-cascading" % "1.0.0-SNAPSHOT" changing,
       "commons-lang" % "commons-lang" % "2.4",
-<<<<<<< HEAD
       "com.fasterxml.jackson.module" %% "jackson-module-scala" % "2.1.3",
-      "org.apache.hadoop" % "hadoop-core" % "0.20.2" % "provided",
       "org.slf4j" % "slf4j-api" % "1.6.6",
-      "org.slf4j" % "slf4j-log4j12" % "1.6.6" % "provided"
-=======
       "io.backchat.jerkson" %% "jerkson" % "0.7.0",
       "org.slf4j" % "slf4j-log4j12" % "1.6.6"
->>>>>>> a8348a2c
     )
   ).dependsOn(scaldingArgs, scaldingDate)
 }