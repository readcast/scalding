import AssemblyKeys._
import ReleaseTransformations._
import com.typesafe.sbt.SbtGhPages.GhPagesKeys._
import com.typesafe.sbt.SbtScalariform._
import com.typesafe.tools.mima.plugin.MimaPlugin.mimaDefaultSettings
import sbtassembly.Plugin._
import sbtunidoc.Plugin.UnidocKeys._
import scala.collection.JavaConverters._
import scalariform.formatter.preferences._

def scalaBinaryVersion(scalaVersion: String) = scalaVersion match {
  case version if version startsWith "2.11" => "2.11"
  case version if version startsWith "2.12" => "2.12"
  case _ => sys.error("unknown error")
}
val algebirdVersion = "0.13.4"
val apacheCommonsVersion = "2.2"
val avroVersion = "1.8.2"
val bijectionVersion = "0.9.5"
val cascadingAvroVersion = "2.1.2"
val catsEffectVersion = "1.1.0"
val catsVersion = "1.5.0"
val chillVersion = "0.8.4"
val dagonVersion = "0.3.1"
val elephantbirdVersion = "4.15"
val hadoopLzoVersion = "0.4.19"
val hadoopVersion = "2.5.0"
val hbaseVersion = "1.2.4"
val hravenVersion = "1.0.1"
val jacksonVersion = "2.8.7"
val json4SVersion = "3.5.0"
val paradiseVersion = "2.1.0"
val parquetVersion = "1.10.0"
val protobufVersion = "2.4.1"
val scalameterVersion = "0.8.2"
val scalaCheckVersion = "1.13.4"
val scalaTestVersion = "3.0.1"
val scroogeVersion = "18.9.0"
val sparkVersion = "2.4.0"
val slf4jVersion = "1.6.6"
val thriftVersion = "0.9.3"
val junitVersion = "4.10"
val jlineVersion = "2.14.3"

val printDependencyClasspath = taskKey[Unit]("Prints location of the dependencies")

val sharedSettings = assemblySettings ++ scalariformSettings ++ Seq(
  organization := "com.twitter",

  scalaVersion := "2.11.12",

  crossScalaVersions := Seq(scalaVersion.value, "2.12.8"),

  ScalariformKeys.preferences := formattingPreferences,

  javacOptions ++= Seq("-source", "1.6", "-target", "1.6"),

  javacOptions in doc := Seq("-source", "1.6"),

  wartremoverErrors in (Compile, compile) ++= Seq(
    Wart.OptionPartial, Wart.ExplicitImplicitTypes, Wart.LeakingSealed,
    Wart.Return, Wart.EitherProjectionPartial),

  libraryDependencies ++= Seq(
    "org.mockito" % "mockito-all" % "1.8.5" % "test",
    "org.scalacheck" %% "scalacheck" % scalaCheckVersion % "test",
    "org.scalatest" %% "scalatest" % scalaTestVersion % "test",
    "org.slf4j" % "slf4j-log4j12" % slf4jVersion % "test",
    "com.novocode" % "junit-interface" % "0.10" % "test"
  ),

  resolvers ++= Seq(
    Opts.resolver.mavenLocalFile,
    Opts.resolver.sonatypeSnapshots,
    Opts.resolver.sonatypeReleases,
    "Concurrent Maven Repo" at "https://conjars.org/repo",
    "Twitter Maven" at "https://maven.twttr.com",
    "Cloudera" at "https://repository.cloudera.com/artifactory/cloudera-repos/"
  ),

  printDependencyClasspath := {
    val cp = (dependencyClasspath in Compile).value
    cp.foreach(f => println(s"${f.metadata.get(moduleID.key)} => ${f.data}"))
  },

  fork in Test := true,

  updateOptions := updateOptions.value.withCachedResolution(true),

  aggregate in update := false,

  javaOptions in Test ++= Seq("-Xmx2048m", "-XX:ReservedCodeCacheSize=384m", "-XX:MaxPermSize=384m"),

  concurrentRestrictions in Global := Seq(
    Tags.limitAll(1)
  ),

  parallelExecution in Test := false,

  scalacOptions ++= Seq(
      "-unchecked",
      "-deprecation",
      "-language:implicitConversions",
      "-language:higherKinds",
      "-language:existentials",
      "-Ywarn-unused-import"
    ),

  scalacOptions in(Compile, doc) ++= Seq(scalaVersion.value).flatMap {
    case v if v.startsWith("2.12") => Seq("-no-java-comments") //workaround for scala/scala-dev#249
    case _ => Seq()
  },

  /**
   * add linter for common scala issues:
   * https://github.com/HairyFotr/linter
   */
  addCompilerPlugin("org.psywerx.hairyfotr" %% "linter" % "0.1.17"),

  // Enables full stack traces in scalatest
  testOptions in Test += Tests.Argument(TestFrameworks.ScalaTest, "-oF"),

  // Uncomment if you don't want to run all the tests before building assembly
  // test in assembly := {},
  logLevel in assembly := Level.Warn,

  // Publishing options:
  releaseCrossBuild := true,
  releasePublishArtifactsAction := PgpKeys.publishSigned.value,
  releaseVersionBump := sbtrelease.Version.Bump.Minor, // need to tweak based on mima results
  publishMavenStyle := true,
  publishArtifact in Test := false,
  pomIncludeRepository := { x => false },

  releaseProcess := Seq[ReleaseStep](
    checkSnapshotDependencies,
    inquireVersions,
    runClean,
    runTest,
    setReleaseVersion,
    commitReleaseVersion,
    tagRelease,
    publishArtifacts,
    setNextVersion,
    commitNextVersion,
    ReleaseStep(action = Command.process("sonatypeReleaseAll", _)),
    pushChanges),

  publishTo := Some(
<<<<<<< HEAD
      if (version.value.trim.endsWith("SNAPSHOT"))
        Opts.resolver.sonatypeSnapshots
      else {
        val target = sys.props.get("releases.url").map("releases" at _)
        target.getOrElse(Opts.resolver.sonatypeStaging)
=======
      if (version.value.trim.endsWith("SNAPSHOT")) {
        sys.props.get("snapshots.url").map("snapshots" at _).getOrElse(Opts.resolver.sonatypeSnapshots)
      } else {
        sys.props.get("releases.url").map("releases" at _).getOrElse(Opts.resolver.sonatypeStaging)
>>>>>>> f95fc961
      }
    ),

  // Janino includes a broken signature, and is not needed:
  excludedJars in assembly := {
    val excludes = Set("jsp-api-2.1-6.1.14.jar", "jsp-2.1-6.1.14.jar",
        "jasper-compiler-5.5.12.jar", "janino-2.5.16.jar")
      (fullClasspath in assembly).value filter {
        jar => excludes(jar.data.getName)
      }
  },
  // Some of these files have duplicates, let's ignore:
  mergeStrategy in assembly :=  {
    case s if s.endsWith(".class") => MergeStrategy.last
    case s if s.endsWith("project.clj") => MergeStrategy.concat
    case s if s.endsWith(".html") => MergeStrategy.last
    case s if s.endsWith(".dtd") => MergeStrategy.last
    case s if s.endsWith(".xsd") => MergeStrategy.last
    case s if s.endsWith("pom.properties") => MergeStrategy.last
    case s if s.endsWith("pom.xml") => MergeStrategy.last
    case s if s.endsWith(".jnilib") => MergeStrategy.rename
    case s if s.endsWith("jansi.dll") => MergeStrategy.rename
    case s if s.endsWith("libjansi.so") => MergeStrategy.rename
    case s if s.endsWith("properties") => MergeStrategy.filterDistinctLines
    case x => (mergeStrategy in assembly).value(x)
  },

  pomExtra := (
    <url>https://github.com/twitter/scalding</url>
      <licenses>
        <license>
          <name>Apache 2</name>
          <url>http://www.apache.org/licenses/LICENSE-2.0.txt</url>
          <distribution>repo</distribution>
          <comments>A business-friendly OSS license</comments>
        </license>
      </licenses>
      <scm>
        <url>git@github.com:twitter/scalding.git</url>
        <connection>scm:git:git@github.com:twitter/scalding.git</connection>
      </scm>
      <developers>
        <developer>
          <id>posco</id>
          <name>Oscar Boykin</name>
          <url>https://twitter.com/posco</url>
        </developer>
        <developer>
          <id>avibryant</id>
          <name>Avi Bryant</name>
          <url>https://twitter.com/avibryant</url>
        </developer>
        <developer>
          <id>argyris</id>
          <name>Argyris Zymnis</name>
          <url>https://twitter.com/argyris</url>
        </developer>
      </developers>)
) ++ mimaDefaultSettings

lazy val scalding = Project(
  id = "scalding",
  base = file("."),
  settings = sharedSettings)
 .settings(noPublishSettings)
 .aggregate(
  scaldingArgs,
  scaldingDate,
  scaldingQuotation,
  scaldingCats,
  scaldingCore,
  scaldingCommons,
  scaldingAvro,
  scaldingParquet,
  scaldingParquetScrooge,
  scaldingHRaven,
  scaldingRepl,
  scaldingJson,
  scaldingJdbc,
  scaldingHadoopTest,
  scaldingEstimatorsTest,
  scaldingDb,
  maple,
  executionTutorial,
  scaldingSerialization,
  scaldingSpark,
  scaldingThriftMacros
)

lazy val scaldingAssembly = Project(
  id = "scalding-assembly",
  base = file("assembly"),
  settings = sharedSettings)
 .settings(noPublishSettings)
 .aggregate(
  scaldingArgs,
  scaldingDate,
  scaldingQuotation,
  scaldingCore,
  scaldingCommons,
  scaldingAvro,
  scaldingParquet,
  scaldingParquetScrooge,
  scaldingHRaven,
  scaldingRepl,
  scaldingJson,
  scaldingJdbc,
  maple,
  scaldingSerialization
)

lazy val formattingPreferences = {
  import scalariform.formatter.preferences._
  FormattingPreferences().
    setPreference(AlignParameters, false).
    setPreference(PreserveSpaceBeforeArguments, true)
}

lazy val noPublishSettings = Seq(
    publish := (),
    publishLocal := (),
    test := (),
    publishArtifact := false
  )

/**
 * This returns the youngest jar we released that is compatible with
 * the current.
 */
val ignoredModules = Set[String]("benchmarks")

def youngestForwardCompatible(subProj: String) =
  None
// Enable mima binary check back after releasing 0.18.0
//  Some(subProj)
//    .filterNot(ignoredModules.contains(_))
//    .map {
//    s => "com.twitter" %% (s"scalding-$s") % "0.17.0"
//  }

def module(name: String) = {
  val id = "scalding-%s".format(name)
  Project(id = id, base = file(id), settings = sharedSettings ++ Seq(
    Keys.name := id,
    mimaPreviousArtifacts := youngestForwardCompatible(name).toSet)
  )
}

lazy val scaldingArgs = module("args")

lazy val scaldingDate = module("date")

lazy val cascadingVersion =
  System.getenv.asScala.getOrElse("SCALDING_CASCADING_VERSION", "2.6.1")

lazy val cascadingJDBCVersion =
  System.getenv.asScala.getOrElse("SCALDING_CASCADING_JDBC_VERSION", "2.6.0")

lazy val scaldingBenchmarks = module("benchmarks")
  .settings(
    libraryDependencies ++= Seq(
        "com.storm-enroute" %% "scalameter" % scalameterVersion % "test",
        "org.scalacheck" %% "scalacheck" % scalaCheckVersion % "test"
      ),
    testFrameworks += new TestFramework("org.scalameter.ScalaMeterFramework"),
    parallelExecution in Test := false
  ).dependsOn(scaldingCore)

lazy val scaldingQuotation = module("quotation").settings(
  libraryDependencies ++= Seq(
    "org.scala-lang" % "scala-reflect" % scalaVersion.value % "provided",
    "org.scala-lang" % "scala-compiler" % scalaVersion.value % "provided"
  )
)

lazy val scaldingCore = module("core").settings(
  libraryDependencies ++= Seq(
    "cascading" % "cascading-core" % cascadingVersion,
    "cascading" % "cascading-hadoop" % cascadingVersion,
    "cascading" % "cascading-local" % cascadingVersion,
    "com.stripe" %% "dagon-core" % dagonVersion,
    "com.twitter" % "chill-hadoop" % chillVersion,
    "com.twitter" % "chill-java" % chillVersion,
    "com.twitter" %% "chill-bijection" % chillVersion,
    "com.twitter" %% "algebird-core" % algebirdVersion,
    "com.twitter" %% "algebird-test" % algebirdVersion % "test",
    "com.twitter" %% "bijection-core" % bijectionVersion,
    "com.twitter" %% "bijection-macros" % bijectionVersion,
    "com.twitter" %% "chill" % chillVersion,
    "com.twitter" %% "chill-algebird" % chillVersion,
    "org.apache.hadoop" % "hadoop-client" % hadoopVersion % "provided",
    "org.scala-lang" % "scala-library" % scalaVersion.value,
    "org.scala-lang" % "scala-reflect" % scalaVersion.value,
    "org.slf4j" % "slf4j-api" % slf4jVersion,
    "org.slf4j" % "slf4j-log4j12" % slf4jVersion % "provided"),
  addCompilerPlugin("org.scalamacros" % "paradise" % paradiseVersion cross CrossVersion.full)
).dependsOn(scaldingArgs, scaldingDate, scaldingSerialization, maple, scaldingQuotation)

lazy val scaldingCats = module("cats").settings(
  libraryDependencies ++= Seq(
    "org.apache.hadoop" % "hadoop-client" % hadoopVersion % "provided",
    "org.typelevel" %% "cats-core" % catsVersion,
    "org.typelevel" %% "cats-laws" % catsVersion % "test",
    "org.typelevel" %% "cats-effect" % catsEffectVersion,
    "org.typelevel" %% "cats-effect-laws" % catsEffectVersion % "test"
  )).dependsOn(scaldingArgs, scaldingDate, scaldingCore)


lazy val scaldingSpark = module("spark").settings(
  libraryDependencies ++= Seq(
    "org.apache.spark" %% "spark-core" % sparkVersion,
    "org.apache.spark" %% "spark-sql" % sparkVersion
    )
  ).dependsOn(scaldingCore)

lazy val scaldingCommons = module("commons").settings(
  libraryDependencies ++= Seq(
    // TODO: split into scalding-protobuf
    "com.google.protobuf" % "protobuf-java" % protobufVersion,
    "com.twitter" %% "bijection-core" % bijectionVersion,
    "com.twitter" %% "algebird-core" % algebirdVersion,
    "com.twitter" %% "chill" % chillVersion,
    "com.twitter.elephantbird" % "elephant-bird-cascading2" % elephantbirdVersion,
    "com.twitter.elephantbird" % "elephant-bird-core" % elephantbirdVersion,
    "com.hadoop.gplcompression" % "hadoop-lzo" % hadoopLzoVersion,
    // TODO: split this out into scalding-thrift
    "org.apache.hadoop" % "hadoop-client" % hadoopVersion % "provided",
    "org.apache.thrift" % "libthrift" % thriftVersion,
    // TODO: split this out into a scalding-scrooge
    "com.twitter" %% "scrooge-serializer" % scroogeVersion % "provided"
      exclude("com.google.guava", "guava"),
    "org.slf4j" % "slf4j-api" % slf4jVersion,
    "org.slf4j" % "slf4j-log4j12" % slf4jVersion % "provided",
    "junit" % "junit" % junitVersion % "test"
  )
).dependsOn(scaldingArgs, scaldingDate, scaldingCore, scaldingHadoopTest % "test")

lazy val scaldingAvro = module("avro").settings(
  libraryDependencies ++= Seq(
    "cascading.avro" % "avro-scheme" % cascadingAvroVersion,
    "org.apache.avro" % "avro" % avroVersion,
    "org.slf4j" % "slf4j-api" % slf4jVersion,
    "org.apache.hadoop" % "hadoop-client" % hadoopVersion % "provided"
  )
).dependsOn(scaldingCore)

lazy val scaldingParquetFixtures = module("parquet-fixtures")
   .settings(
     scroogeThriftSourceFolder in Test := baseDirectory.value / "src/test/resources",
     scroogeLanguages in Test := Seq("java", "scala"),
     libraryDependencies ++= Seq(
       "com.twitter" %% "scrooge-serializer" % scroogeVersion % "provided"
         exclude("com.google.guava", "guava"),
       "commons-lang" % "commons-lang" % apacheCommonsVersion, // needed for HashCodeBuilder used in thriftjava
       "org.apache.thrift" % "libthrift" % thriftVersion
     )
   )

lazy val scaldingParquet = module("parquet").settings(
  libraryDependencies ++= Seq(
    "org.apache.parquet" % "parquet-column" % parquetVersion,
    "org.apache.parquet" % "parquet-hadoop" % parquetVersion,
    "org.apache.parquet" % "parquet-thrift" % parquetVersion
    // see https://issues.apache.org/jira/browse/PARQUET-143 for exclusions
      exclude("org.apache.parquet", "parquet-pig")
      exclude("com.twitter.elephantbird", "elephant-bird-pig")
      exclude("com.twitter.elephantbird", "elephant-bird-core"),
    "org.scala-lang" % "scala-compiler" % scalaVersion.value,
    "org.apache.thrift" % "libthrift" % thriftVersion,
    "org.slf4j" % "slf4j-api" % slf4jVersion,
    "org.apache.hadoop" % "hadoop-client" % hadoopVersion % "provided",
    "org.scala-lang" % "scala-reflect" % scalaVersion.value,
    "com.twitter" %% "bijection-macros" % bijectionVersion,
    "com.twitter" %% "chill-bijection" % chillVersion,
    "com.twitter.elephantbird" % "elephant-bird-core" % elephantbirdVersion % "test"
    ),
  addCompilerPlugin("org.scalamacros" % "paradise" % paradiseVersion cross CrossVersion.full))
  .dependsOn(scaldingCore, scaldingHadoopTest % "test", scaldingParquetFixtures % "test->test")



lazy val scaldingParquetScroogeFixtures = module("parquet-scrooge-fixtures")
  .settings(
    scroogeThriftSourceFolder in Test := baseDirectory.value / "src/test/resources",
    scroogeLanguages in Test := Seq("java", "scala"),
    libraryDependencies ++= Seq(
      "com.twitter" %% "scrooge-serializer" % scroogeVersion % "provided"
        exclude("com.google.guava", "guava"),
      "commons-lang" % "commons-lang" % apacheCommonsVersion, // needed for HashCodeBuilder used in thriftjava
      "org.apache.thrift" % "libthrift" % thriftVersion
  )
)

lazy val scaldingParquetScrooge = module("parquet-scrooge")
  .settings(
    libraryDependencies ++= Seq(
      "org.slf4j" % "slf4j-api" % slf4jVersion,
      // see https://issues.apache.org/jira/browse/PARQUET-143 for exclusions
      "org.apache.parquet" % "parquet-thrift" % parquetVersion % "test" classifier "tests"
        exclude("org.apache.parquet", "parquet-pig")
        exclude("com.twitter.elephantbird", "elephant-bird-pig")
        exclude("com.twitter.elephantbird", "elephant-bird-core"),
      "com.twitter" %% "scrooge-serializer" % scroogeVersion
        exclude("com.google.guava", "guava"),
      "org.apache.hadoop" % "hadoop-client" % hadoopVersion % "provided",
      "com.novocode" % "junit-interface" % "0.11" % "test",
      "junit" % "junit" % junitVersion % "test"

    )
).dependsOn(scaldingCore, scaldingParquet % "compile->compile;test->test", scaldingParquetScroogeFixtures % "test->test")

lazy val scaldingHRaven = module("hraven").settings(
  libraryDependencies ++= Seq(
    "com.twitter.hraven" % "hraven-core" % hravenVersion
      // These transitive dependencies cause sbt to give a ResolveException
      // because they're not available on Maven. We don't need them anyway.
      // See https://github.com/twitter/cassie/issues/13
      exclude("javax.jms", "jms")
      exclude("com.sun.jdmk", "jmxtools")
      exclude("com.sun.jmx", "jmxri")

      // These transitive dependencies of hRaven cause conflicts when
      // running scalding-hraven/*assembly and aren't needed
      // for the part of the hRaven API that we use anyway
      exclude("com.twitter.common", "application-module-log")
      exclude("com.twitter.common", "application-module-stats")
      exclude("com.twitter.common", "args")
      exclude("com.twitter.common", "application"),
    "org.apache.hbase" % "hbase" % hbaseVersion,
    "org.apache.hbase" % "hbase-client" % hbaseVersion % "provided",
    "org.apache.hbase" % "hbase-common" % hbaseVersion % "provided",
    "org.apache.hbase" % "hbase-server" % hbaseVersion % "provided",
    "org.slf4j" % "slf4j-api" % slf4jVersion,
    "org.apache.hadoop" % "hadoop-client" % hadoopVersion % "provided"
  )
).dependsOn(scaldingCore)

// create new configuration which will hold libs otherwise marked as 'provided'
// so that we can re-include them in 'run'. unfortunately, we still have to
// explicitly add them to both 'provided' and 'unprovided', as below
// solution borrowed from: http://stackoverflow.com/a/18839656/1404395
val Unprovided = config("unprovided") extend Runtime

lazy val scaldingRepl = module("repl")
  .configs(Unprovided) // include 'unprovided' as config option
  .settings(
    initialCommands in console := """
      import com.twitter.scalding._
      import com.twitter.scalding.ReplImplicits._
      import com.twitter.scalding.ReplImplicitContext._
      """,
    libraryDependencies ++= Seq(
      "jline" % "jline" % jlineVersion,
      "org.scala-lang" % "scala-compiler" % scalaVersion.value,
      "org.scala-lang" % "scala-reflect" % scalaVersion.value,
      "org.apache.hadoop" % "hadoop-client" % hadoopVersion % "provided",
      "org.apache.hadoop" % "hadoop-client" % hadoopVersion % "unprovided",
      "org.slf4j" % "slf4j-api" % slf4jVersion,
      "org.slf4j" % "slf4j-log4j12" % slf4jVersion % "provided",
      "org.slf4j" % "slf4j-log4j12" % slf4jVersion % "unprovided"
    )
).dependsOn(scaldingCore)
// run with 'unprovided' config includes libs marked 'unprovided' in classpath
.settings(inConfig(Unprovided)(Classpaths.configSettings ++ Seq(
  run := Defaults.runTask(fullClasspath, mainClass in (Runtime, run), runner in (Runtime, run))
)): _*)
.settings(
  // make scalding-repl/run use 'unprovided' config
  run := (run in Unprovided)
)

// zero dependency serialization module
lazy val scaldingSerialization = module("serialization").settings(
  libraryDependencies ++= Seq(
    "org.scala-lang" % "scala-reflect" % scalaVersion.value
  ),
addCompilerPlugin("org.scalamacros" % "paradise" % paradiseVersion cross CrossVersion.full)
)

lazy val scaldingJson = module("json").settings(
  libraryDependencies ++= Seq(
    "org.apache.hadoop" % "hadoop-client" % hadoopVersion % "provided",
    "com.fasterxml.jackson.module" %% "jackson-module-scala" % jacksonVersion,
    "org.json4s" %% "json4s-native" % json4SVersion,
    "com.twitter.elephantbird" % "elephant-bird-cascading2" % elephantbirdVersion % "provided"
    )
).dependsOn(scaldingCore)

lazy val scaldingJdbc = module("jdbc").settings(
  libraryDependencies ++= Seq(
    "org.apache.hadoop" % "hadoop-client" % hadoopVersion % "provided",
    "cascading" % "cascading-jdbc-core" % cascadingJDBCVersion,
    "cascading" % "cascading-jdbc-mysql" % cascadingJDBCVersion
  )
).dependsOn(scaldingCore)

lazy val scaldingHadoopTest = module("hadoop-test").settings(
  libraryDependencies ++= Seq(
    "org.apache.hadoop" % "hadoop-client" % hadoopVersion,
    "org.apache.hadoop" % "hadoop-minicluster" % hadoopVersion,
    "org.apache.hadoop" % "hadoop-yarn-server-tests" % hadoopVersion classifier "tests",
    "org.apache.hadoop" % "hadoop-yarn-server" % hadoopVersion,
    "org.apache.hadoop" % "hadoop-hdfs" % hadoopVersion classifier "tests",
    "org.apache.hadoop" % "hadoop-common" % hadoopVersion classifier "tests",
    "org.apache.hadoop" % "hadoop-mapreduce-client-jobclient" % hadoopVersion classifier "tests",
    "com.twitter" %% "chill-algebird" % chillVersion,
    "org.slf4j" % "slf4j-api" % slf4jVersion,
    "org.slf4j" % "slf4j-log4j12" % slf4jVersion,
    "org.scalacheck" %% "scalacheck" % scalaCheckVersion,
    "org.scalatest" %% "scalatest" % scalaTestVersion
  )
).dependsOn(scaldingCore, scaldingSerialization)

lazy val scaldingEstimatorsTest = module("estimators-test").settings(
  libraryDependencies ++= Seq(
    "org.apache.hadoop" % "hadoop-client" % hadoopVersion,
    "org.apache.hadoop" % "hadoop-minicluster" % hadoopVersion,
    "org.apache.hadoop" % "hadoop-yarn-server-tests" % hadoopVersion classifier "tests",
    "org.apache.hadoop" % "hadoop-yarn-server" % hadoopVersion,
    "org.apache.hadoop" % "hadoop-hdfs" % hadoopVersion classifier "tests",
    "org.apache.hadoop" % "hadoop-common" % hadoopVersion classifier "tests",
    "org.apache.hadoop" % "hadoop-mapreduce-client-jobclient" % hadoopVersion classifier "tests",
    "com.twitter" %% "chill-algebird" % chillVersion,
    "org.slf4j" % "slf4j-api" % slf4jVersion,
    "org.slf4j" % "slf4j-log4j12" % slf4jVersion,
    "org.scalacheck" %% "scalacheck" % scalaCheckVersion,
    "org.scalatest" %% "scalatest" % scalaTestVersion
  )
).dependsOn(scaldingHadoopTest % "test")

// This one uses a different naming convention
lazy val maple = Project(
  id = "maple",
  base = file("maple"),
  settings = sharedSettings
).settings(
  name := "maple",
  mimaPreviousArtifacts := Set.empty,
  crossPaths := false,
  autoScalaLibrary := false,
  publishArtifact := true,
  libraryDependencies ++= Seq(
    "org.apache.hadoop" % "hadoop-client" % hadoopVersion % "provided",
    "org.apache.hbase" % "hbase" % hbaseVersion % "provided",
    "org.apache.hbase" % "hbase-client" % hbaseVersion % "provided",
    "org.apache.hbase" % "hbase-common" % hbaseVersion % "provided",
    "org.apache.hbase" % "hbase-server" % hbaseVersion % "provided",
    "cascading" % "cascading-hadoop" % cascadingVersion
  )
)

lazy val executionTutorial = Project(
  id = "execution-tutorial",
  base = file("tutorial/execution-tutorial"),
  settings = sharedSettings
).settings(
  name := "execution-tutorial",
  libraryDependencies ++= Seq(
    "org.scala-lang" % "scala-library" % scalaVersion.value,
    "org.scala-lang" % "scala-reflect" % scalaVersion.value,
    "org.apache.hadoop" % "hadoop-client" % hadoopVersion,
    "org.slf4j" % "slf4j-api" % slf4jVersion,
    "org.slf4j" % "slf4j-log4j12" % slf4jVersion,
    "cascading" % "cascading-hadoop" % cascadingVersion
  )
).dependsOn(scaldingCore)

lazy val scaldingDb = module("db").settings(
  libraryDependencies ++= Seq(
    "org.scala-lang" % "scala-library" % scalaVersion.value,
    "org.scala-lang" % "scala-reflect" % scalaVersion.value,
    "com.twitter" %% "bijection-macros" % bijectionVersion
  ),
  addCompilerPlugin("org.scalamacros" % "paradise" % paradiseVersion cross CrossVersion.full)
).dependsOn(scaldingCore)

lazy val scaldingThriftMacrosFixtures = module("thrift-macros-fixtures")
  .settings(
    scroogeThriftSourceFolder in Test := baseDirectory.value / "src/test/resources",
    libraryDependencies ++= Seq(
      "com.twitter" %% "scrooge-serializer" % scroogeVersion % "provided"
        exclude("com.google.guava", "guava"),
      "org.apache.thrift" % "libthrift" % thriftVersion
    )
)

lazy val scaldingThriftMacros = module("thrift-macros")
  .settings(
  libraryDependencies ++= Seq(
    "org.scala-lang" % "scala-reflect" % scalaVersion.value,
    "com.twitter" %% "bijection-macros" % bijectionVersion,
    "com.twitter" % "chill-thrift" % chillVersion % "test",
    "com.twitter" %% "scrooge-serializer" % scroogeVersion % "provided"
      exclude("com.google.guava", "guava"),
    "org.apache.thrift" % "libthrift" % thriftVersion,
    "org.apache.hadoop" % "hadoop-client" % hadoopVersion % "test",
    "org.apache.hadoop" % "hadoop-minicluster" % hadoopVersion % "test",
    "org.apache.hadoop" % "hadoop-client" % hadoopVersion % "test",
    "org.apache.hadoop" % "hadoop-minicluster" % hadoopVersion  % "test",
    "org.apache.hadoop" % "hadoop-yarn-server-tests" % hadoopVersion classifier "tests",
    "org.apache.hadoop" % "hadoop-yarn-server" % hadoopVersion % "test",
    "org.apache.hadoop" % "hadoop-hdfs" % hadoopVersion classifier "tests",
    "org.apache.hadoop" % "hadoop-common" % hadoopVersion classifier "tests",
    "org.apache.hadoop" % "hadoop-mapreduce-client-jobclient" % hadoopVersion classifier "tests"
  ),
  addCompilerPlugin("org.scalamacros" % "paradise" % paradiseVersion cross CrossVersion.full)
).dependsOn(
    scaldingCore,
    scaldingHadoopTest % "test",
    scaldingSerialization,
    scaldingThriftMacrosFixtures % "test->test")

def docsSourcesAndProjects(sv: String): Seq[ProjectReference] =
    Seq(
      scaldingArgs,
      scaldingDate,
      scaldingCore
      // scaldingCommons,
      // scaldingAvro,
      // scaldingParquet,
      // scaldingParquetScrooge,
      // scaldingHRaven,
      // scaldingRepl,
      // scaldingJson,
      // scaldingJdbc,
      // scaldingDb,
      // maple,
      // scaldingSerialization,
      // scaldingThriftMacros
    )

lazy val docsMappingsAPIDir = settingKey[String]("Name of subdirectory in site target directory for api docs")

lazy val docSettings = Seq(
  micrositeName := "Scalding",
  micrositeDescription := "Scala API for Cascading.",
  micrositeAuthor := "Scalding's contributors",
  micrositeHighlightTheme := "atom-one-light",
  micrositeHomepage := "https://twitter.github.io/scalding",
  micrositeBaseUrl := "scalding",
  micrositeDocumentationUrl := "api",
  micrositeGithubOwner := "twitter",
  micrositeExtraMdFiles := Map(file("CONTRIBUTING.md") -> "contributing.md"),
  micrositeGithubRepo := "scalding",
    micrositePalette := Map(
    "brand-primary" -> "#5B5988",
    "brand-secondary" -> "#292E53",
    "brand-tertiary" -> "#222749",
    "gray-dark" -> "#49494B",
    "gray" -> "#7B7B7E",
    "gray-light" -> "#E5E5E6",
    "gray-lighter" -> "#F4F3F4",
    "white-color" -> "#FFFFFF"),
  autoAPIMappings := true,
  unidocProjectFilter in (ScalaUnidoc, unidoc) :=
    inProjects(docsSourcesAndProjects(scalaVersion.value):_*),
  docsMappingsAPIDir := "api",
  addMappingsToSiteDir(mappings in (ScalaUnidoc, packageDoc), docsMappingsAPIDir),
  ghpagesNoJekyll := false,
  fork in tut := true,
  fork in (ScalaUnidoc, unidoc) := true,
  scalacOptions in (ScalaUnidoc, unidoc) ++= Seq(
    "-doc-source-url", "https://github.com/twitter/scalding/tree/develop€{FILE_PATH}.scala",
    "-sourcepath", baseDirectory.in(LocalRootProject).value.getAbsolutePath,
    "-diagrams"
  ),
  git.remoteRepo := "git@github.com:twitter/scalding.git",
  includeFilter in makeSite := "*.html" | "*.css" | "*.png" | "*.jpg" | "*.gif" | "*.js" | "*.swf" | "*.yml" | "*.md"
  )


// Documentation is generated for projects defined in
// `docsSourcesAndProjects`.
lazy val docs = project
  .enablePlugins(MicrositesPlugin)
  .settings(moduleName := "scalding-docs")
  .settings(sharedSettings)
  .settings(noPublishSettings)
  .settings(unidocSettings)
  .settings(ghpages.settings)
  .settings(docSettings)
  .settings(tutScalacOptions ~= (_.filterNot(Set("-Ywarn-unused-import", "-Ywarn-dead-code"))))
  .dependsOn(scaldingCore)<|MERGE_RESOLUTION|>--- conflicted
+++ resolved
@@ -147,18 +147,10 @@
     pushChanges),
 
   publishTo := Some(
-<<<<<<< HEAD
-      if (version.value.trim.endsWith("SNAPSHOT"))
-        Opts.resolver.sonatypeSnapshots
-      else {
-        val target = sys.props.get("releases.url").map("releases" at _)
-        target.getOrElse(Opts.resolver.sonatypeStaging)
-=======
       if (version.value.trim.endsWith("SNAPSHOT")) {
         sys.props.get("snapshots.url").map("snapshots" at _).getOrElse(Opts.resolver.sonatypeSnapshots)
       } else {
         sys.props.get("releases.url").map("releases" at _).getOrElse(Opts.resolver.sonatypeStaging)
->>>>>>> f95fc961
       }
     ),
 
