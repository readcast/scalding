
<<<<<<< HEAD
version in ThisBuild := "0.9.0-SNAPSHOT"
=======
version in ThisBuild := "0.8.4-cdh4.1.0"
>>>>>>> a8348a2c
<|MERGE_RESOLUTION|>--- conflicted
+++ resolved
@@ -1,6 +1,2 @@
 
-<<<<<<< HEAD
-version in ThisBuild := "0.9.0-SNAPSHOT"
-=======
-version in ThisBuild := "0.8.4-cdh4.1.0"
->>>>>>> a8348a2c
+version in ThisBuild := "0.9.0-SNAPSHOT"