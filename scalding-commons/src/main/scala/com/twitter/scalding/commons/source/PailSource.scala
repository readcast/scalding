/*
Copyright 2012 Twitter, Inc.

Licensed under the Apache License, Version 2.0 (the "License");
you may not use this file except in compliance with the License.
You may obtain a copy of the License at

http://www.apache.org/licenses/LICENSE-2.0

Unless required by applicable law or agreed to in writing, software
distributed under the License is distributed on an "AS IS" BASIS,
WITHOUT WARRANTIES OR CONDITIONS OF ANY KIND, either express or implied.
See the License for the specific language governing permissions and
limitations under the License.
*/

package com.twitter.scalding.commons.source

import com.backtype.cascading.tap.PailTap
import com.backtype.hadoop.pail.{Pail, PailStructure}
import cascading.pipe.Pipe
import cascading.scheme.Scheme
import cascading.tap.Tap
import com.twitter.bijection.Injection
import com.twitter.chill.MeatLocker
import com.twitter.scalding._
import java.util.{ List => JList }
import org.apache.hadoop.mapred.{ JobConf, OutputCollector, RecordReader }
import scala.collection.JavaConverters._

/**
 * The PailSource enables scalding integration with the Pail class in the
 * dfs-datastores library. PailSource allows scalding to sink 1-tuples
 * to subdirectories of a root folder by applying a routing function to
 * each tuple.
 *
 * SEE EXAMPLE : https://gist.github.com/krishnanraman/5224937
 */

object PailSource {

 /**
  * the simplest version of sink - THE MOST COMMON USE CASE
  * specify exactly 2 parameters
  * rootPath - the location ie. Where do you want your Pail to reside ?
  * targetFn - the partition function ie. How do we create Pail subdirectories out of your input space ?
  *
  * SEE EXAMPLE : https://gist.github.com/krishnanraman/5224937
  */
  def sink[T]( rootPath: String,
               targetFn: (T) => List[String] )
              (implicit cmf: ClassManifest[T],
               injection: Injection[T, Array[Byte]]):PailSource[T] = {

    val validator = ((x:List[String])=> true)
    val cps = new CodecPailStructure[T]()
    cps.setParams( targetFn, validator, cmf.erasure.asInstanceOf[Class[T]], injection)
    sink(rootPath, cps)
 }

 /**
  * the simplest version of source - THE MOST COMMON USE CASE
  * specify exactly 2 parameters
  * rootPath - the location ie. Where does your Pail reside - its root directory ?
  * subPath - the location ie. Where does your Pail reside - its subdirectories ?
  * eg. Say your data resides in foo/bar, foo/obj, foo/ghj
  * If you care about obj & ghj, the rootPath = "foo", subPaths = Array(List("obj"), List("ghj"))
  * Notice that subPaths != Array(List("obj", "ghj")) - this would fail.
  * Every subdirectory goes in its own list.
  *
  * SEE EXAMPLE : https://gist.github.com/krishnanraman/5224937
  */
  def source[T](rootPath: String,
                subPaths: Array[List[String]])
              (implicit cmf: ClassManifest[T],
               injection: Injection[T, Array[Byte]]):PailSource[T] = {

    val validator = ((x:List[String])=> true)
    val cps = new CodecPailStructure[T]()
    cps.setParams( null, validator, cmf.erasure.asInstanceOf[Class[T]], injection)
    source( rootPath, cps, subPaths)
  }

  /** Generic version of Pail sink accepts a PailStructure.
  */
  def sink[T](rootPath: String, structure: PailStructure[T]):PailSource[T] =
    new PailSource(rootPath, structure)

  /** A Pail sink can also build its structure on the fly from a
  *   couple of functions.
  */
  def sink[T]( rootPath: String,
                targetFn: (T) => List[String],
                validator: (List[String]) => Boolean,
                mytype:java.lang.Class[T],
                injection: Injection[T, Array[Byte]]):PailSource[T] = {

    val cps = new CodecPailStructure[T]()
    cps.setParams( targetFn, validator, mytype, injection)
    sink( rootPath, cps)
  }

  /** Alternate sink construction
  *   Using implicit injections & classmanifest for the type
  */
  def sink[T]( rootPath: String,
               targetFn: (T) => List[String],
               validator: (List[String]) => Boolean)
              (implicit cmf: ClassManifest[T],
               injection: Injection[T, Array[Byte]]):PailSource[T] = {
    val cps = new CodecPailStructure[T]()
    cps.setParams( targetFn, validator, cmf.erasure.asInstanceOf[Class[T]], injection)
    sink(rootPath, cps)
 }

  /** Generic version of Pail source accepts a PailStructure.
  */
  def source[T](rootPath: String, structure: PailStructure[T], subPaths: Array[List[String]]):PailSource[T] = {
    assert( subPaths != null && subPaths.size > 0)
    new PailSource(rootPath, structure, subPaths)
  }

  /** The most explicit method to construct a Pail source - specify all 5 params
  */
  def source[T](rootPath: String,
                validator: (List[String]) => Boolean,
                mytype:java.lang.Class[T],
                injection: Injection[T, Array[Byte]] ,
                subPaths: Array[List[String]]):PailSource[T] = {
    val cps = new CodecPailStructure[T]()
    cps.setParams( null, validator, mytype, injection)
    source( rootPath, cps, subPaths)
  }

  /** Alternate Pail source construction - specify 3 params, rest implicit
  */
  def source[T](rootPath: String,
                validator: (List[String]) => Boolean,
                subPaths: Array[List[String]])
              (implicit cmf: ClassManifest[T],
                injection: Injection[T, Array[Byte]]):PailSource[T] = {
    val cps = new CodecPailStructure[T]()
    cps.setParams( null, validator, cmf.erasure.asInstanceOf[Class[T]], injection)
    source( rootPath, cps, subPaths)
  }
}

class PailSource[T] private (rootPath: String, structure: PailStructure[T], subPaths: Array[List[String]] = null)
  (implicit conv: TupleConverter[T])
extends Source with Mappable[T] {
  import Dsl._

  override def converter[U >: T] = TupleConverter.asSuperConverter[T, U](conv)
<<<<<<< HEAD

=======
>>>>>>> d49748a3
  val fieldName = "pailItem"

  lazy val getTap = {
    val spec = PailTap.makeSpec(null, structure)
    val javaSubPath = if ((subPaths == null) || (subPaths.size == 0)) null else subPaths map { _.asJava }
    val opts = new PailTap.PailTapOptions(spec, fieldName, javaSubPath , null)
    new PailTap(rootPath, opts)
  }

  override def hdfsScheme = getTap.getScheme
    .asInstanceOf[Scheme[JobConf, RecordReader[_, _], OutputCollector[_, _], Array[Object], Array[Object]]]

  override def createTap(readOrWrite: AccessMode)(implicit mode: Mode): Tap[_, _, _] = {
    val tap = castHfsTap(getTap)

    mode match {
      case Hdfs(strict, config) =>
        readOrWrite match {
          case Read  => tap
          case Write => tap
        }
      case _ => super.createTap(readOrWrite)(mode)
    }
  }

}

/**
  * It is quite unlikely for client code to make a CodecPailStructure
  * CodecPailStructure is constructed by PailSource's factory methods.
  *
  * targetFn takes an instance of T and returns a list
  *"path components". Pail joins these components with
  * File.separator and sinks the instance of T into the pail at that location.
  *
  * Usual implementations of "validator" will check that the length of
  * the supplied list is >= the length f the list returned by targetFn.
  *
  * CodecPailStructure has a default constructor because it is instantiated via reflection
  * This unfortunately means params must be set via setParams to make it usefuls
*/

class CodecPailStructure[T] extends PailStructure[T] {

  private var targetFn: T => List[String] = null
  private var validator :List[String] => Boolean = ((x:List[String])=> true)
  private var mytype: java.lang.Class[T] = null
  private var injection: Injection[T, Array[Byte]] = null

  private[source] def setParams(  targetFn: T => List[String],
                  validator: List[String] => Boolean,
                  mytype:java.lang.Class[T],
                  injection: Injection[T, Array[Byte]]) = {

    this.targetFn = targetFn
    this.validator = validator
    this.mytype = mytype
    this.injection = injection
  }
  override def isValidTarget(paths: String*): Boolean = validator(paths.toList)
  override def getTarget(obj: T): JList[String] = targetFn(obj).toList.asJava
  override def serialize(obj: T): Array[Byte] = injection.apply(obj)
  override def deserialize(bytes: Array[Byte]): T = injection.invert(bytes).get
  override val getType = mytype
}<|MERGE_RESOLUTION|>--- conflicted
+++ resolved
@@ -151,10 +151,6 @@
   import Dsl._
 
   override def converter[U >: T] = TupleConverter.asSuperConverter[T, U](conv)
-<<<<<<< HEAD
-
-=======
->>>>>>> d49748a3
   val fieldName = "pailItem"
 
   lazy val getTap = {
