language: scala
jdk: oraclejdk7
sudo: false
before_install: umask 0022
cache:
  directories:
   - $HOME/.scalding.dep.cache
script:
  - scripts/testValidator.sh
addons:
  apt:
    packages:
    - md5deep
matrix:
  include:
#BASE TESTS
    - scala: 2.10.6
      env: BUILD="base" TEST_TARGET="scalding-args scalding-date maple"
      script: "scripts/run_test.sh"

    - scala: 2.11.8
      env: BUILD="base" TEST_TARGET="scalding-args scalding-date maple"
      script: "scripts/run_test.sh"

    - scala: 2.10.6
      env: BUILD="base" TEST_TARGET="scalding-avro scalding-hraven scalding-commons scalding-parquet scalding-parquet-cascading scalding-parquet-scrooge scalding-parquet-scrooge-cascading"
      script: "scripts/run_test.sh"

<<<<<<< HEAD
    - scala: 2.11.7
      env: BUILD="base" TEST_TARGET="scalding-avro scalding-hraven scalding-commons scalding-parquet scalding-parquet-cascading scalding-parquet-scrooge scalding-parquet-scrooge-cascading"
=======
    - scala: 2.11.8
      env: BUILD="base" TEST_TARGET="scalding-avro scalding-hraven scalding-commons scalding-parquet scalding-parquet-scrooge"
>>>>>>> f9ba9b8b
      script: "scripts/run_test.sh"

    - scala: 2.10.6
      env: BUILD="base" TEST_TARGET="scalding-core scalding-jdbc scalding-json scalding-db"
      script: "scripts/run_test.sh"

    - scala: 2.11.8
      env: BUILD="base" TEST_TARGET="scalding-core scalding-jdbc scalding-json scalding-db"
      script: "scripts/run_test.sh"

    - scala: 2.10.6
      env: BUILD="base" TEST_TARGET="scalding-hadoop-test"
      script: "scripts/run_test.sh"

    - scala: 2.11.8
      env: BUILD="base" TEST_TARGET="scalding-hadoop-test"
      script: "scripts/run_test.sh"

    - scala: 2.10.6
      env: BUILD="base" TEST_TARGET="scalding-serialization"
      script: "scripts/run_test.sh"

    - scala: 2.11.8
      env: BUILD="base" TEST_TARGET="scalding-serialization"
      script: "scripts/run_test.sh"

    - scala: 2.10.6
      env: BUILD="base" TEST_TARGET="scalding-thrift-macros"
      script: "scripts/run_test.sh"

    - scala: 2.11.8
      env: BUILD="base" TEST_TARGET="scalding-thrift-macros"
      script: "scripts/run_test.sh"

    - scala: 2.10.6
      env: BUILD="test tutorials and matrix tutorials and repl" TEST_TARGET="scalding-repl"
      script:
      - "scripts/run_test.sh"
      - "scripts/build_assembly_no_test.sh scalding-assembly"
      - "scripts/test_tutorials.sh"
      - "scripts/build_assembly_no_test.sh scalding-assembly"
      - "scripts/test_matrix_tutorials.sh"

    - scala: 2.11.8
      env: BUILD="test tutorials and matrix tutorials and repl" TEST_TARGET="scalding-repl"
      script:
      - "scripts/run_test.sh"
      - "scripts/build_assembly_no_test.sh scalding-assembly"
      - "scripts/test_tutorials.sh"
      - "scripts/build_assembly_no_test.sh scalding-assembly"
      - "scripts/test_matrix_tutorials.sh"

    - scala: 2.10.6
      env: BUILD="test repl and typed tutorials"
      script:
      - "scripts/build_assembly_no_test.sh scalding-repl"
      - "scripts/test_repl_tutorial.sh"
      - "scripts/build_assembly_no_test.sh scalding-core"
      - "scripts/test_typed_tutorials.sh"
      - "scripts/build_assembly_no_test.sh execution-tutorial"
      - "scripts/test_execution_tutorial.sh"

    - scala: 2.11.8
      env: BUILD="test repl and typed tutorials"
      script:
      - "scripts/build_assembly_no_test.sh scalding-repl"
      - "scripts/test_repl_tutorial.sh"
      - "scripts/build_assembly_no_test.sh scalding-core"
      - "scripts/test_typed_tutorials.sh"
      - "scripts/build_assembly_no_test.sh execution-tutorial"
      - "scripts/test_execution_tutorial.sh"<|MERGE_RESOLUTION|>--- conflicted
+++ resolved
@@ -26,13 +26,8 @@
       env: BUILD="base" TEST_TARGET="scalding-avro scalding-hraven scalding-commons scalding-parquet scalding-parquet-cascading scalding-parquet-scrooge scalding-parquet-scrooge-cascading"
       script: "scripts/run_test.sh"
 
-<<<<<<< HEAD
-    - scala: 2.11.7
+    - scala: 2.11.8
       env: BUILD="base" TEST_TARGET="scalding-avro scalding-hraven scalding-commons scalding-parquet scalding-parquet-cascading scalding-parquet-scrooge scalding-parquet-scrooge-cascading"
-=======
-    - scala: 2.11.8
-      env: BUILD="base" TEST_TARGET="scalding-avro scalding-hraven scalding-commons scalding-parquet scalding-parquet-scrooge"
->>>>>>> f9ba9b8b
       script: "scripts/run_test.sh"
 
     - scala: 2.10.6
