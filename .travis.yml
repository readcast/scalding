--- conflicted
+++ resolved
@@ -35,21 +35,12 @@
       env: BUILD="base" TEST_TARGET="scalding-args scalding-date maple scalding-quotation"
       script: "scripts/run_test.sh"
 
-<<<<<<< HEAD
-    - scala: 2.11.8
+    - scala: 2.11.11
       env: BUILD="base" TEST_TARGET="scalding-avro scalding-hraven scalding-commons scalding-parquet scalding-parquet-cascading scalding-parquet-scrooge scalding-parquet-scrooge-cascading"
       script: "scripts/run_test.sh"
 
-    - scala: 2.12.1
+    - scala: 2.12.3
       env: BUILD="base" TEST_TARGET="scalding-avro scalding-hraven scalding-commons scalding-parquet scalding-parquet-cascading scalding-parquet-scrooge scalding-parquet-scrooge-cascading"
-=======
-    - scala: 2.11.11
-      env: BUILD="base" TEST_TARGET="scalding-avro scalding-hraven scalding-commons scalding-parquet scalding-parquet-scrooge"
-      script: "scripts/run_test.sh"
-
-    - scala: 2.12.3
-      env: BUILD="base" TEST_TARGET="scalding-avro scalding-hraven scalding-commons scalding-parquet scalding-parquet-scrooge"
->>>>>>> 1a5411d4
       script: "scripts/run_test.sh"
 
     - scala: 2.11.11
