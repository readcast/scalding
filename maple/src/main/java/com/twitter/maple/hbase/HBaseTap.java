/*
 * Copyright (c) 2009 Concurrent, Inc.
 *
 * This work has been released into the public domain
 * by the copyright holder. This applies worldwide.
 *
 * In case this is not legally possible:
 * The copyright holder grants any entity the right
 * to use this work for any purpose, without any
 * conditions, unless such conditions are required by law.
 */

package com.twitter.maple.hbase;

import com.twitter.maple.hbase.mapred.TableInputFormat;

import cascading.flow.FlowProcess;
import cascading.tap.SinkMode;
import cascading.tap.Tap;
import cascading.tap.hadoop.io.HadoopTupleEntrySchemeIterator;
import cascading.tuple.TupleEntryCollector;
import cascading.tuple.TupleEntryIterator;

import org.apache.hadoop.conf.Configuration;
import org.apache.hadoop.fs.Path;
import org.apache.hadoop.hbase.*;
import org.apache.hadoop.hbase.HConstants;
import org.apache.hadoop.hbase.client.HBaseAdmin;
import org.apache.hadoop.hbase.mapreduce.TableOutputFormat;
import org.apache.hadoop.mapred.FileInputFormat;
import org.apache.hadoop.mapred.JobConf;
import org.apache.hadoop.mapred.OutputCollector;
import org.apache.hadoop.mapred.RecordReader;
import org.slf4j.Logger;
import org.slf4j.LoggerFactory;

import java.io.IOException;
import java.util.UUID;

/**
 * The HBaseTap class is a {@link Tap} subclass. It is used in conjunction with
 * the {@link HBaseScheme} to allow for the reading and writing
 * of data to and from a HBase cluster.
 */
public class HBaseTap extends Tap<JobConf, RecordReader, OutputCollector> {
  /** Field LOG */
  private static final Logger LOG = LoggerFactory.getLogger(HBaseTap.class);

  private final String id = UUID.randomUUID().toString();

  /** Field SCHEME */
  public static final String SCHEME = "hbase";

  /** Field hBaseAdmin */
  private transient HBaseAdmin hBaseAdmin;

  /** Field hostName */
  private String quorumNames;
  /** Field tableName */
  private String tableName;

  /**
   * Constructor HBaseTap creates a new HBaseTap instance.
   *
   * @param tableName
   *          of type String
   * @param HBaseFullScheme
   *          of type HBaseFullScheme
   */
  public HBaseTap(String tableName, HBaseScheme HBaseFullScheme) {
    super(HBaseFullScheme, SinkMode.UPDATE);
    this.tableName = tableName;
  }

  /**
   * Constructor HBaseTap creates a new HBaseTap instance.
   *
   * @param tableName
   *          of type String
   * @param HBaseFullScheme
   *          of type HBaseFullScheme
   * @param sinkMode
   *          of type SinkMode
   */
  public HBaseTap(String tableName, HBaseScheme HBaseFullScheme, SinkMode sinkMode) {
    super(HBaseFullScheme, sinkMode);
    this.tableName = tableName;
  }

  /**
   * Constructor HBaseTap creates a new HBaseTap instance.
   *
   * @param quorumNames
   *          of type String
   * @param tableName
   *          of type String
   * @param HBaseFullScheme
   *          of type HBaseFullScheme
   */
  public HBaseTap(String quorumNames, String tableName, HBaseScheme HBaseFullScheme) {
    super(HBaseFullScheme, SinkMode.UPDATE);
    this.quorumNames = quorumNames;
    this.tableName = tableName;
  }

  /**
   * Constructor HBaseTap creates a new HBaseTap instance.
   *
   * @param quorumNames
   *          of type String
   * @param tableName
   *          of type String
   * @param HBaseFullScheme
   *          of type HBaseFullScheme
   * @param sinkMode
   *          of type SinkMode
   */
  public HBaseTap(String quorumNames, String tableName, HBaseScheme HBaseFullScheme, SinkMode sinkMode) {
    super(HBaseFullScheme, sinkMode);
    this.quorumNames = quorumNames;
    this.tableName = tableName;
  }

  /**
   * Method getTableName returns the tableName of this HBaseTap object.
   *
   * @return the tableName (type String) of this HBaseTap object.
   */
  public String getTableName() {
    return tableName;
  }

  public Path getPath() {
    return new Path(SCHEME + ":/" + tableName.replaceAll(":", "_"));
  }

  protected HBaseAdmin getHBaseAdmin(JobConf conf) throws MasterNotRunningException, ZooKeeperConnectionException {
    if (hBaseAdmin == null) {
      Configuration hbaseConf = HBaseConfiguration.create(conf);
      hBaseAdmin = new HBaseAdmin(hbaseConf);
    }

    return hBaseAdmin;
  }

  @Override
<<<<<<< HEAD
  public void sinkConfInit(FlowProcess<? extends JobConf> process, JobConf conf) {
    if(quorumNames != null) {
=======
  public void sinkConfInit(FlowProcess<JobConf> process, JobConf conf) {
    if (quorumNames != null) {
>>>>>>> 0302603c
      conf.set("hbase.zookeeper.quorum", quorumNames);
    } else {
      Configuration hbaseConfig = HBaseConfiguration.create(conf);
      conf.set(HConstants.ZOOKEEPER_QUORUM, hbaseConfig.get(HConstants.ZOOKEEPER_QUORUM));
      conf.set(HConstants.ZOOKEEPER_ZNODE_PARENT, hbaseConfig.get(HConstants.ZOOKEEPER_ZNODE_PARENT));
    }

    LOG.debug("sinking to table: {}", tableName);

    if (isReplace() && conf.get("mapred.task.partition") == null) {
      try {
        deleteResource(conf);

      } catch (IOException e) {
        throw new RuntimeException("could not delete resource: " + e);
      }
    }

    else if (isUpdate()) {
      try {
          createResource(conf);
      } catch (IOException e) {
          throw new RuntimeException(tableName + " does not exist !", e);
      }

    }

    conf.set(TableOutputFormat.OUTPUT_TABLE, tableName);
    super.sinkConfInit(process, conf);
  }

  @Override
  public String getIdentifier() {
    return id;
  }

  @Override
  public TupleEntryIterator openForRead(FlowProcess<? extends JobConf> jobConfFlowProcess, RecordReader recordReader) throws IOException {
    return new HadoopTupleEntrySchemeIterator(jobConfFlowProcess, this, recordReader);
  }

  @Override
  public TupleEntryCollector openForWrite(FlowProcess<? extends JobConf> jobConfFlowProcess, OutputCollector outputCollector) throws IOException {
    HBaseTapCollector hBaseCollector = new HBaseTapCollector( jobConfFlowProcess, this );
    hBaseCollector.prepare();
    return hBaseCollector;
  }

  @Override
  public boolean createResource(JobConf jobConf) throws IOException {
    HBaseAdmin hBaseAdmin = getHBaseAdmin(jobConf);

    if (hBaseAdmin.tableExists(tableName)) {
      return true;
    }

    LOG.info("creating hbase table: {}", tableName);

    HTableDescriptor tableDescriptor = new HTableDescriptor(tableName);

    String[] familyNames = ((HBaseScheme) getScheme()).getFamilyNames();

    for (String familyName : familyNames) {
      tableDescriptor.addFamily(new HColumnDescriptor(familyName));
    }

    hBaseAdmin.createTable(tableDescriptor);

    return true;
  }

  @Override
  public boolean deleteResource(JobConf jobConf) throws IOException {
    // TODO: for now we don't do anything just to be safe
    return true;
  }

  @Override
  public boolean resourceExists(JobConf jobConf) throws IOException {
    return getHBaseAdmin(jobConf).tableExists(tableName);
  }

  @Override
  public long getModifiedTime(JobConf jobConf) throws IOException {
    return System.currentTimeMillis(); // currently unable to find last mod time
                                       // on a table
  }

  @Override
  public void sourceConfInit(FlowProcess<? extends JobConf> process, JobConf conf) {
    // a hack for MultiInputFormat to see that there is a child format
    FileInputFormat.setInputPaths( conf, getPath() );

    if(quorumNames != null) {
      conf.set("hbase.zookeeper.quorum", quorumNames);
    }

    LOG.debug("sourcing from table: {}", tableName);
    TableInputFormat.setTableName(conf, tableName);
    super.sourceConfInit(process, conf);
  }

  @Override
  public boolean equals(Object object) {
    if (this == object) {
      return true;
    }
    if (object == null || getClass() != object.getClass()) {
      return false;
    }
    if (!super.equals(object)) {
      return false;
    }

    HBaseTap hBaseTap = (HBaseTap) object;

    if (tableName != null ? !tableName.equals(hBaseTap.tableName) : hBaseTap.tableName != null) {
      return false;
    }

    return true;
  }

  @Override
  public int hashCode() {
    int result = super.hashCode();
    result = 31 * result + (tableName != null ? tableName.hashCode() : 0);
    return result;
  }
}<|MERGE_RESOLUTION|>--- conflicted
+++ resolved
@@ -144,13 +144,8 @@
   }
 
   @Override
-<<<<<<< HEAD
   public void sinkConfInit(FlowProcess<? extends JobConf> process, JobConf conf) {
     if(quorumNames != null) {
-=======
-  public void sinkConfInit(FlowProcess<JobConf> process, JobConf conf) {
-    if (quorumNames != null) {
->>>>>>> 0302603c
       conf.set("hbase.zookeeper.quorum", quorumNames);
     } else {
       Configuration hbaseConfig = HBaseConfiguration.create(conf);
