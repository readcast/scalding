--- conflicted
+++ resolved
@@ -100,8 +100,6 @@
       val optDag = dag.applySeq(phases)
       val optT = optDag.evaluate(id)
       assert(writeSteps + matSteps <= TypedPipeGen.steps(optT))
-<<<<<<< HEAD
-=======
     }
 
     {
@@ -121,40 +119,16 @@
         null /*<function1>*/ ), List(("org.scalacheck.Gen$R$class.map(Gen.scala:237)", true)))
 
       notMoreSteps(pipe)
->>>>>>> abe0bb3a
     }
 
     {
       import TypedPipe._
 
-<<<<<<< HEAD
-      val pipe = WithDescriptionTypedPipe(Mapped(ReduceStepPipe(ValueSortedReduce[Int, Int, Int](implicitly[Ordering[Int]],
-        WithDescriptionTypedPipe(WithDescriptionTypedPipe(Mapped(WithDescriptionTypedPipe(MergedTypedPipe(
-          WithDescriptionTypedPipe(Fork(WithDescriptionTypedPipe(TrappedPipe(SourcePipe(TypedText.tsv[Int]("oyg")),
-            TypedText.tsv[Int]("a3QasphTfqhd1namjb"),
-            TupleConverter.Single(implicitly[TupleGetter[Int]])), List(("org.scalacheck.Gen$R $class.map(Gen.scala:237)", true)))),
-            List(("org.scalacheck.Gen$R$class.map(Gen.scala:237)", true))),
-          IterablePipe(List(-930762680, -1495455462, -1, -903011942, -2147483648, 1539778843, -2147483648))),
-          List(("org.scalacheck.Gen$R$class.map(Gen.scala:237)", true))), null /*<function1>*/ ),
-          List(("org.scalacheck.Gen$R$class.map(Gen.scala:237)", true))),
-          List(("org.scalacheck.Gen$R$class.map(Gen.scala:237)", true))),
-        implicitly[Ordering[Int]], null /*<function2>*/ , Some(2), List())),
-        null /*<function1>*/ ), List(("org.scalacheck.Gen$R$class.map(Gen.scala:237)", true)))
-
-      notMoreSteps(pipe)
-    }
-
-    {
-      import TypedPipe._
-
-=======
->>>>>>> abe0bb3a
       val pipe = WithDescriptionTypedPipe(ForceToDisk(WithDescriptionTypedPipe(Mapped(
         ReduceStepPipe(ValueSortedReduce[Int, Int, Int](implicitly[Ordering[Int]],
           WithDescriptionTypedPipe(WithDescriptionTypedPipe(
             Mapped(WithDescriptionTypedPipe(MergedTypedPipe(WithDescriptionTypedPipe(
               Mapped(WithDescriptionTypedPipe(CrossValue(
-<<<<<<< HEAD
                 SourcePipe(TypedText.tsv[Int]("yumwd")), LiteralValue(2)),
                 List(("org.scalacheck.Gen$R$class.map(Gen.scala:237)", true))), null /*<function1>*/ ),
               List(("org.scalacheck.Gen$R$class.map(Gen.scala:237)", true))),
@@ -174,27 +148,6 @@
         null /*<function1>*/ ),
         List(("org.scalacheck.Gen$R$class.map(Gen.scala:237)", true)))),
         List(("org.scalacheck.Gen$R$class.map(Gen.scala:237)", true)))
-=======
-                SourcePipe(TypedText.tsv[Int]("yumwd")),LiteralValue(2)),
-              List(("org.scalacheck.Gen$R$class.map(Gen.scala:237)",true))),null /*<function1>*/),
-              List(("org.scalacheck.Gen$R$class.map(Gen.scala:237)",true))),
-            WithDescriptionTypedPipe(Mapped(WithDescriptionTypedPipe(FilterKeys(
-              WithDescriptionTypedPipe(SumByLocalKeys(
-                WithDescriptionTypedPipe(FlatMapped(
-                  IterablePipe(List(943704575)),null/*<function1>*/),
-                List(("org.scalacheck.Gen$R$class.map(Gen.scala:237)",true))),
-              implicitly[Monoid[Int]]),
-            List(("org.scalacheck.Gen$R$class.map(Gen.scala:237)",true))),null /*<function1>*/),
-            List(("org.scalacheck.Gen$R$class.map(Gen.scala:237)",true))),null /*<function1>*/),
-        List(("org.scalacheck.Gen$R$class.map(Gen.scala:237)",true)))),
-        List(("org.scalacheck.Gen$R$class.map(Gen.scala:237)",true))),null /*<function1>*/),
-        List(("org.scalacheck.Gen$R$class.map(Gen.scala:237)",true))),
-        List(("org.scalacheck.Gen$R$class.map(Gen.scala:237)",true))),
-          implicitly[Ordering[Int]], null /*<function2>*/,None,List())),
-          null /*<function1>*/),
-        List(("org.scalacheck.Gen$R$class.map(Gen.scala:237)",true)))),
-        List(("org.scalacheck.Gen$R$class.map(Gen.scala:237)",true)))
->>>>>>> abe0bb3a
 
       notMoreSteps(pipe)
     }
@@ -204,7 +157,6 @@
 
       val pipe = WithDescriptionTypedPipe(
         Fork(WithDescriptionTypedPipe(Mapped(WithDescriptionTypedPipe(CrossValue(
-<<<<<<< HEAD
           WithDescriptionTypedPipe(TrappedPipe(WithDescriptionTypedPipe(ForceToDisk(WithDescriptionTypedPipe(
             Mapped(ReduceStepPipe(ValueSortedReduce[Int, Int, Int](implicitly[Ordering[Int]],
               WithDescriptionTypedPipe(WithDescriptionTypedPipe(FilterKeys(WithDescriptionTypedPipe(FlatMapValues(
@@ -226,29 +178,6 @@
           null /*<function1>*/ ),
           List(("org.scalacheck.Gen$R$class.map(Gen.scala:237)", true)))),
         List(("org.scalacheck.Gen$R$class.map(Gen.scala:237)", true)))
-=======
-        WithDescriptionTypedPipe(TrappedPipe(WithDescriptionTypedPipe(ForceToDisk(WithDescriptionTypedPipe(
-          Mapped(ReduceStepPipe(ValueSortedReduce[Int, Int, Int](implicitly[Ordering[Int]],
-            WithDescriptionTypedPipe(WithDescriptionTypedPipe(FilterKeys(WithDescriptionTypedPipe(FlatMapValues(
-              WithDescriptionTypedPipe(Mapped(IterablePipe(List(1533743286, 0, -1, 0, 1637692751)),
-                null /*<function1>*/),
-              List(("org.scalacheck.Gen$R$class.map(Gen.scala:237)",true))), null /*<function1>*/),
-              List(("org.scalacheck.Gen$R$class.map(Gen.scala:237)",true))), null /*<function1>*/),
-              List(("org.scalacheck.Gen$R$class.map(Gen.scala:237)",true))),
-              List(("org.scalacheck.Gen$R$class.map(Gen.scala:237)",true))),
-              implicitly[Ordering[Int]], null /*<function2>*/,Some(2), List())),
-              null /*<function1>*/),
-              List(("org.scalacheck.Gen$R$class.map(Gen.scala:237)",true)))),
-              List(("org.scalacheck.Gen$R$class.map(Gen.scala:237)",true))),
-              TypedText.tsv[Int]("mndlSTwuEmwqhJk7ac"),
-              TupleConverter.Single(implicitly[TupleGetter[Int]])),
-              List(("org.scalacheck.Gen$R$class.map(Gen.scala:237)",true))),
-              LiteralValue(2)),
-              List(("org.scalacheck.Gen$R$class.map(Gen.scala:237)",true))),
-              null /*<function1>*/),
-              List(("org.scalacheck.Gen$R$class.map(Gen.scala:237)",true)))),
-              List(("org.scalacheck.Gen$R$class.map(Gen.scala:237)",true)))
->>>>>>> abe0bb3a
 
       notMoreSteps(pipe)
     }
