--- conflicted
+++ resolved
@@ -116,15 +116,11 @@
         op(ts, keyF)
     }
 
-<<<<<<< HEAD
-  private case class CascadingPipe[+T](pipe: Pipe,
-=======
   // TODO we could probably optimize this further by just composing
   // the toPipe function directly, so we don't actually create the pipe until
   // the TupleSetter comes in. With this, we can make sure to use the right
   // TupleSetter on the final pipe
    private case class CascadingPipe[+T](pipe: Pipe,
->>>>>>> 0a48866b
     fields: Fields,
     @transient localFlowDef: FlowDef, // not serializable.
     converter: TupleConverter[_ <: T]) {
