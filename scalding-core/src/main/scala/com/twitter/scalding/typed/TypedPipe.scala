--- conflicted
+++ resolved
@@ -17,14 +17,8 @@
 import java.util.{ Random, UUID }
 
 import cascading.flow.FlowDef
-<<<<<<< HEAD
-import cascading.pipe.{ Checkpoint, Each, Pipe, Merge }
-import cascading.tap.Tap
-import cascading.tuple.{ Fields, TupleEntry }
-=======
 import cascading.pipe.Pipe
 import cascading.tuple.Fields
->>>>>>> 2f99c39f
 import com.twitter.algebird.{ Aggregator, Batched, Monoid, Semigroup }
 import com.twitter.scalding.TupleConverter.singleConverter
 import com.twitter.scalding._
@@ -730,403 +724,7 @@
    * If any errors happen below this line, but before a groupBy, write to a TypedSink
    */
   def addTrap[U >: T](trapSink: Source with TypedSink[T])(implicit conv: TupleConverter[U]): TypedPipe[U] =
-<<<<<<< HEAD
-    TypedPipeFactory({ (flowDef, mode) =>
-      val fields = trapSink.sinkFields
-      // TODO: with diamonds in the graph, this might not be correct
-      val pipe = RichPipe.assignName(fork.toPipe[T](fields)(flowDef, mode, trapSink.setter))
-      flowDef.addTrap(pipe, trapSink.createTap(Write)(mode))
-      TypedPipe.from[U](pipe, fields)(flowDef, mode, conv)
-    })
-}
-
-/**
- * This object is the EmptyTypedPipe. Prefer to create it with TypedPipe.empty
- */
-final case object EmptyTypedPipe extends TypedPipe[Nothing] {
-
-  override def aggregate[B, C](agg: Aggregator[Nothing, B, C]): ValuePipe[C] = EmptyValue
-
-  // Cross product with empty is always empty.
-  override def cross[U](tiny: TypedPipe[U]): TypedPipe[(Nothing, U)] = this
-
-  override def distinct(implicit ord: Ordering[_ >: Nothing]) = this
-
-  override def flatMap[U](f: Nothing => TraversableOnce[U]) = this
-
-  override def fork: TypedPipe[Nothing] = this
-
-  override def forceToDisk = this
-
-  override def leftCross[V](p: ValuePipe[V]) = this
-
-  override def limit(count: Int) = this
-
-  override def debug: TypedPipe[Nothing] = this
-
-  override def ++[U >: Nothing](other: TypedPipe[U]): TypedPipe[U] = other
-
-  override def asPipe[U >: Nothing](fieldNames: Fields)(implicit fd: FlowDef, mode: Mode, setter: TupleSetter[U]): Pipe =
-    IterableSource(Iterable.empty, fieldNames)(setter, singleConverter[U]).read(fd, mode)
-
-  override def toIterableExecution: Execution[Iterable[Nothing]] = Execution.from(Iterable.empty)
-
-  override def forceToDiskExecution: Execution[TypedPipe[Nothing]] = Execution.from(this)
-
-  override def sum[U >: Nothing](implicit plus: Semigroup[U]): ValuePipe[U] = EmptyValue
-
-  override def sumByLocalKeys[K, V](implicit ev: Nothing <:< (K, V), sg: Semigroup[V]) = this
-
-  override def hashCogroup[K, V, W, R](smaller: HashJoinable[K, W])(joiner: (K, V, Iterable[W]) => Iterator[R])(implicit ev: TypedPipe[Nothing] <:< TypedPipe[(K, V)]): TypedPipe[(K, R)] =
-    this
-}
-
-/**
- * Creates a TypedPipe from an Iterable[T]. Prefer TypedPipe.from.
- *
- * If you avoid toPipe, this class is more efficient than IterableSource.
- */
-final case class IterablePipe[T](iterable: Iterable[T]) extends TypedPipe[T] {
-
-  override def aggregate[B, C](agg: Aggregator[T, B, C]): ValuePipe[C] =
-    Some(iterable)
-      .filterNot(_.isEmpty)
-      .map(it => LiteralValue(agg(it)))
-      .getOrElse(EmptyValue)
-
-  override def ++[U >: T](other: TypedPipe[U]): TypedPipe[U] = other match {
-    case IterablePipe(thatIter) => IterablePipe(iterable ++ thatIter)
-    case EmptyTypedPipe => this
-    case _ if iterable.isEmpty => other
-    case _ => MergedTypedPipe(this, other)
-  }
-
-  override def cross[U](tiny: TypedPipe[U]) =
-    tiny.flatMap { u => iterable.map { (_, u) } }
-
-  override def filter(f: T => Boolean): TypedPipe[T] =
-    iterable.filter(f) match {
-      case eit if eit.isEmpty => EmptyTypedPipe
-      case filtered => IterablePipe(filtered)
-    }
-
-  /**
-   * When flatMap is called on an IterablePipe, we defer to make sure that f is
-   * applied lazily, which avoids OOM issues when the returned value from the
-   * map is larger than the input
-   */
-  override def flatMap[U](f: T => TraversableOnce[U]) =
-    toSourcePipe.flatMap(f)
-
-  override def fork: TypedPipe[T] = this
-
-  override def forceToDisk = this
-
-  override def limit(count: Int): TypedPipe[T] = IterablePipe(iterable.take(count))
-
-  /**
-   * When map is called on an IterablePipe, we defer to make sure that f is
-   * applied lazily, which avoids OOM issues when the returned value from the
-   * map is larger than the input
-   */
-  override def map[U](f: T => U): TypedPipe[U] =
-    toSourcePipe.map(f)
-
-  override def forceToDiskExecution: Execution[TypedPipe[T]] = Execution.from(this)
-
-  override def sum[U >: T](implicit plus: Semigroup[U]): ValuePipe[U] =
-    Semigroup.sumOption[U](iterable).map(LiteralValue(_))
-      .getOrElse(EmptyValue)
-
-  override def sumByLocalKeys[K, V](implicit ev: T <:< (K, V), sg: Semigroup[V]) = {
-    val kvit = raiseTo[(K, V)] match {
-      case IterablePipe(kviter) => kviter
-      case p => sys.error("This must be IterablePipe: " + p.toString)
-    }
-    IterablePipe(kvit.groupBy(_._1)
-      // use map to force this so it is not lazy.
-      .map {
-        case (k, kvs) =>
-          // These lists are never empty, get is safe.
-          (k, Semigroup.sumOption(kvs.iterator.map(_._2)).get)
-      })
-  }
-
-  override def asPipe[U >: T](fieldNames: Fields)(implicit flowDef: FlowDef, mode: Mode, setter: TupleSetter[U]): Pipe =
-    // It is slightly more efficient to use this rather than toSourcePipe.toPipe(fieldNames)
-    IterableSource[U](iterable, fieldNames)(setter, singleConverter[U]).read(flowDef, mode)
-
-  private[this] def toSourcePipe =
-    TypedPipe.from(
-      IterableSource[T](iterable, new Fields("0"))(singleSetter, singleConverter))
-
-  override def toIterableExecution: Execution[Iterable[T]] = Execution.from(iterable)
-}
-
-/**
- * This is an implementation detail (and should be marked private)
- */
-object TypedPipeFactory {
-  def apply[T](next: (FlowDef, Mode) => TypedPipe[T]): TypedPipeFactory[T] = {
-    val memo = new java.util.WeakHashMap[FlowDef, (Mode, TypedPipe[T])]()
-    val fn = { (fd: FlowDef, m: Mode) =>
-      memo.synchronized {
-        memo.get(fd) match {
-          case null =>
-            val res = next(fd, m)
-            memo.put(fd, (m, res))
-            res
-          case (memoMode, pipe) if memoMode == m => pipe
-          case (memoMode, pipe) =>
-            sys.error("FlowDef reused on different Mode. Original: %s, now: %s".format(memoMode, m))
-        }
-      }
-    }
-    new TypedPipeFactory(NoStackAndThen(fn.tupled))
-  }
-  def unapply[T](tp: TypedPipe[T]): Option[NoStackAndThen[(FlowDef, Mode), TypedPipe[T]]] =
-    tp match {
-      case tp: TypedPipeFactory[_] =>
-        Some(tp.asInstanceOf[TypedPipeFactory[T]].next)
-      case _ => None
-    }
-}
-
-/**
- * This is a TypedPipe that delays having access
- * to the FlowDef and Mode until toPipe is called
- */
-class TypedPipeFactory[T] private (@transient val next: NoStackAndThen[(FlowDef, Mode), TypedPipe[T]]) extends TypedPipe[T] {
-  private[this] def andThen[U](fn: TypedPipe[T] => TypedPipe[U]): TypedPipe[U] =
-    new TypedPipeFactory(next.andThen(fn))
-
-  override def cross[U](tiny: TypedPipe[U]) = andThen(_.cross(tiny))
-  override def filter(f: T => Boolean): TypedPipe[T] = andThen(_.filter(f))
-  override def flatMap[U](f: T => TraversableOnce[U]): TypedPipe[U] = andThen(_.flatMap(f))
-  override def map[U](f: T => U): TypedPipe[U] = andThen(_.map(f))
-
-  override def sumByLocalKeys[K, V](implicit ev: T <:< (K, V), sg: Semigroup[V]) =
-    andThen(_.sumByLocalKeys[K, V])
-
-  override def asPipe[U >: T](fieldNames: Fields)(implicit flowDef: FlowDef, mode: Mode, setter: TupleSetter[U]) = {
-    // unwrap in a loop, without recursing
-    val (unwrapped, st) = unwrap(this, Array())
-    val pipe = unwrapped.asPipe[U](fieldNames)(flowDef, mode, setter)
-    RichPipe.setPipeDescriptionFrom(pipe, LineNumber.tryNonScaldingCaller(st))
-    pipe
-  }
-
-  override def toIterableExecution: Execution[Iterable[T]] = Execution.getConfigMode.flatMap {
-    case (conf, mode) =>
-      // This can only terminate in TypedPipeInst, which will
-      // keep the reference to this flowDef
-      val flowDef = new FlowDef
-      val (nextPipe, stackTraces) = unwrap(this, Array())(flowDef, mode)
-      nextPipe.toIterableExecution
-  }
-
-  @annotation.tailrec
-  private def unwrap(pipe: TypedPipe[T], st: Array[StackTraceElement])(implicit flowDef: FlowDef, mode: Mode): (TypedPipe[T], Array[StackTraceElement]) = pipe match {
-    case TypedPipeFactory(n) =>
-      val fullTrace = n match {
-        case NoStackAndThen.WithStackTrace(_, st) => st
-        case _ => Array[StackTraceElement]()
-      }
-      unwrap(n(flowDef, mode), st ++ fullTrace)
-    case tp => (tp, st)
-  }
-}
-
-/**
- * This is an instance of a TypedPipe that wraps a cascading Pipe
- */
-class TypedPipeInst[T] private[scalding] (@transient inpipe: Pipe,
-  fields: Fields,
-  @transient localFlowDef: FlowDef,
-  @transient val mode: Mode,
-  flatMapFn: FlatMapFn[T]) extends TypedPipe[T] {
-
-  /**
-   * If this TypedPipeInst represents a Source that was opened with no
-   * filtering or mapping
-   */
-  private[scalding] def openIfHead: Option[(Tap[_, _, _], Fields, FlatMapFn[T])] =
-    // Keep this local
-    if (inpipe.getPrevious.isEmpty) {
-      val srcs = localFlowDef.getSources
-      if (srcs.containsKey(inpipe.getName)) {
-        Some((srcs.get(inpipe.getName), fields, flatMapFn))
-      } else {
-        sys.error("Invalid head: pipe has no previous, but there is no registered source.")
-      }
-    } else None
-
-  def checkMode(m: Mode): Unit =
-    // This check is not likely to fail unless someone does something really strange.
-    // for historical reasons, it is not checked by the typed system
-    assert(m == mode,
-      "Cannot switch Mode between TypedSource.read and toPipe calls. Pipe: %s, call: %s".format(mode, m))
-
-  override def cross[U](tiny: TypedPipe[U]): TypedPipe[(T, U)] = tiny match {
-    case EmptyTypedPipe => EmptyTypedPipe
-    case MergedTypedPipe(l, r) => MergedTypedPipe(cross(l), cross(r))
-    case IterablePipe(iter) => flatMap { t => iter.map { (t, _) } }
-    // This should work for any, TODO, should we just call this?
-    case _ => map(((), _)).hashJoin(tiny.groupAll).values
-  }
-
-  override def filter(f: T => Boolean): TypedPipe[T] =
-    new TypedPipeInst[T](inpipe, fields, localFlowDef, mode, flatMapFn.filter(f))
-
-  override def flatMap[U](f: T => TraversableOnce[U]): TypedPipe[U] =
-    new TypedPipeInst[U](inpipe, fields, localFlowDef, mode, flatMapFn.flatMap(f))
-
-  override def map[U](f: T => U): TypedPipe[U] =
-    new TypedPipeInst[U](inpipe, fields, localFlowDef, mode, flatMapFn.map(f))
-
-  /**
-   * Avoid this method if possible. Prefer to stay in the TypedAPI until
-   * you write out.
-   *
-   * This actually runs all the pure map functions in one Cascading Each
-   * This approach is more efficient than untyped scalding because we
-   * don't use TupleConverters/Setters after each map.
-   */
-  override def asPipe[U >: T](fieldNames: Fields)(implicit flowDef: FlowDef, m: Mode, setter: TupleSetter[U]): Pipe = {
-    import Dsl.flowDefToRichFlowDef
-    checkMode(m)
-    flowDef.mergeFrom(localFlowDef)
-    RichPipe(inpipe).flatMapTo[TupleEntry, U](fields -> fieldNames)(flatMapFn)
-  }
-
-  override def sumByLocalKeys[K, V](implicit ev: T <:< (K, V), sg: Semigroup[V]): TypedPipe[(K, V)] = {
-    import Dsl.{ fields => ofields, _ }
-    val destFields: Fields = ('key, 'value)
-    val selfKV = raiseTo[(K, V)]
-
-    val msr = new TypedMapsideReduce[K, V](
-      flatMapFn.asInstanceOf[FlatMapFn[(K, V)]],
-      sg,
-      fields,
-      'key,
-      'value,
-      None)(tup2Setter)
-    TypedPipe.from[(K, V)](
-      inpipe.eachTo(fields -> destFields) { _ => msr },
-      destFields)(localFlowDef, mode, tuple2Converter)
-  }
-
-  override def toIterableExecution: Execution[Iterable[T]] =
-    openIfHead match {
-      // TODO: it might be good to apply flatMaps locally,
-      // since we obviously need to iterate all,
-      // but filters we might want the cluster to apply
-      // for us. So unwind until you hit the first filter, snapshot,
-      // then apply the unwound functions
-      case Some((tap, fields, Converter(conv))) =>
-        // To convert from java iterator to scala below
-        import scala.collection.JavaConverters._
-        Execution.getConfigMode.map {
-          case (conf, m) =>
-            // Verify the mode has not changed due to invalid TypedPipe DAG construction
-            checkMode(m)
-            new Iterable[T] {
-              def iterator = m.openForRead(conf, tap).asScala.map(tup => conv(tup.selectEntry(fields)))
-            }
-        }
-      case _ => forceToDiskExecution.flatMap(_.toIterableExecution)
-    }
-}
-
-final case class MergedTypedPipe[T](left: TypedPipe[T], right: TypedPipe[T]) extends TypedPipe[T] {
-
-  override def cross[U](tiny: TypedPipe[U]): TypedPipe[(T, U)] = tiny match {
-    case EmptyTypedPipe => EmptyTypedPipe
-    case _ => MergedTypedPipe(left.cross(tiny), right.cross(tiny))
-  }
-
-  override def debug: TypedPipe[T] =
-    MergedTypedPipe(left.debug, right.debug)
-
-  override def filter(f: T => Boolean): TypedPipe[T] =
-    MergedTypedPipe(left.filter(f), right.filter(f))
-
-  override def flatMap[U](f: T => TraversableOnce[U]): TypedPipe[U] =
-    MergedTypedPipe(left.flatMap(f), right.flatMap(f))
-
-  override def sample(fraction: Double, seed: Long): TypedPipe[T] =
-    MergedTypedPipe(left.sample(fraction, seed), right.sample(fraction, seed))
-
-  override def sumByLocalKeys[K, V](implicit ev: T <:< (K, V), sg: Semigroup[V]): TypedPipe[(K, V)] =
-    MergedTypedPipe(left.sumByLocalKeys, right.sumByLocalKeys)
-
-  override def map[U](f: T => U): TypedPipe[U] =
-    MergedTypedPipe(left.map(f), right.map(f))
-
-  override def fork: TypedPipe[T] =
-    MergedTypedPipe(left.fork, right.fork)
-
-  @annotation.tailrec
-  private def flattenMerge(toFlatten: List[TypedPipe[T]], acc: List[TypedPipe[T]])(implicit fd: FlowDef, m: Mode): List[TypedPipe[T]] =
-    toFlatten match {
-      case MergedTypedPipe(l, r) :: rest => flattenMerge(l :: r :: rest, acc)
-      case TypedPipeFactory(next) :: rest => flattenMerge(next(fd, m) :: rest, acc)
-      case nonmerge :: rest => flattenMerge(rest, nonmerge :: acc)
-      case Nil => acc
-    }
-
-  override def asPipe[U >: T](fieldNames: Fields)(implicit flowDef: FlowDef, mode: Mode, setter: TupleSetter[U]): Pipe = {
-    /*
-     * Cascading can't handle duplicate pipes in merges. What we do here is see if any pipe appears
-     * multiple times and if it does we can do self merges using flatMap.
-     * Finally, if there is actually more than one distinct TypedPipe, we use the cascading
-     * merge primitive. When using the merge primitive we rename all pipes going into it as
-     * Cascading cannot handle multiple pipes with the same name.
-     */
-    val merged = flattenMerge(List(this), Nil)
-      // check for repeated pipes
-      .groupBy(identity)
-      .mapValues(_.size)
-      .map {
-        case (pipe, 1) => pipe
-        case (pipe, cnt) => pipe.flatMap(List.fill(cnt)(_).iterator)
-      }
-      .map(_.toPipe[U](fieldNames)(flowDef, mode, setter)) // linter:ignore
-
-    merged match {
-      case Nil => sys.error("we can never merge to create 0 pipes") // should never happen as we cannot create this without two incoming pipes
-      case h :: Nil => h
-      case h :: tail => RichPipe.mergeAvoidingHashes(h, tail)
-    }
-  }
-
-  override def hashCogroup[K, V, W, R](smaller: HashJoinable[K, W])(joiner: (K, V, Iterable[W]) => Iterator[R])(implicit ev: TypedPipe[T] <:< TypedPipe[(K, V)]): TypedPipe[(K, R)] =
-    MergedTypedPipe(left.hashCogroup(smaller)(joiner), right.hashCogroup(smaller)(joiner))
-}
-
-case class WithOnComplete[T](typedPipe: TypedPipe[T], fn: () => Unit) extends TypedPipe[T] {
-  override def asPipe[U >: T](fieldNames: Fields)(implicit flowDef: FlowDef, mode: Mode, setter: TupleSetter[U]) = {
-    val pipe = typedPipe.toPipe[U](fieldNames)(flowDef, mode, setter)
-    new Each(pipe, Fields.ALL, new CleanupIdentityFunction(fn), Fields.REPLACE)
-  }
-  override def cross[U](tiny: TypedPipe[U]): TypedPipe[(T, U)] =
-    WithOnComplete(typedPipe.cross(tiny), fn)
-  override def flatMap[U](f: T => TraversableOnce[U]): TypedPipe[U] =
-    WithOnComplete(typedPipe.flatMap(f), fn)
-}
-
-case class WithDescriptionTypedPipe[T](typedPipe: TypedPipe[T], description: String) extends TypedPipe[T] {
-  override def asPipe[U >: T](fieldNames: Fields)(implicit flowDef: FlowDef, mode: Mode, setter: TupleSetter[U]) = {
-    val pipe = typedPipe.toPipe[U](fieldNames)(flowDef, mode, setter)
-    RichPipe.setPipeDescriptions(pipe, List(description))
-  }
-  override def cross[U](tiny: TypedPipe[U]): TypedPipe[(T, U)] =
-    WithDescriptionTypedPipe(typedPipe.cross(tiny), description)
-  override def flatMap[U](f: T => TraversableOnce[U]): TypedPipe[U] =
-    WithDescriptionTypedPipe(typedPipe.flatMap(f), description)
-=======
     TypedPipe.TrappedPipe[T, U](this, trapSink, conv).withLine
->>>>>>> 2f99c39f
 }
 
 /**
