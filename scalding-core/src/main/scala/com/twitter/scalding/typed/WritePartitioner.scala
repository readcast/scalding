package com.twitter.scalding.typed

import com.twitter.scalding.Execution
import com.stripe.dagon.{ Dag, Id, Rule, Memoize, FunctionK }
import org.slf4j.LoggerFactory
import scala.language.higherKinds

object WritePartitioner {
  private[this] val logger = LoggerFactory.getLogger(getClass)

  type PairK[F[_], G[_], T] = (F[T], G[T])

  /**
   * This breaks a job at all the places it explicitly fans out,
   * (and currently after each reduce/join).
   */
  def breakAtForks[M[+_]](ws: List[PairK[TypedPipe, TypedSink, _]])(implicit M: Materializer[M]): M[Unit] = {
    val rules = List(
      OptimizationRules.AddExplicitForks,
      OptimizationRules.RemoveDuplicateForceFork)
    materialize[M](rules, ws)
  }

  /**
   * This enables us to write the partitioning in terms of this
   * applicative type that is equiped with two extra operations:
   * materialized and write, but not a general flatMap
   *
   * so the only sequencing power we have is to materialize
   *
   * This allows us to test the properties we want without
   * having to deal with Execution, which is a black box
   * concerned with actually running jobs
   */
  trait Materializer[M[+_]] {
    type TP[+A] = M[TypedPipe[A]]

    def pure[A](a: A): M[A]
    def map[A, B](ma: M[A])(fn: A => B): M[B]
    def zip[A, B](ma: M[A], mb: M[B]): M[(A, B)]
    def materialize[A](t: M[TypedPipe[A]]): M[TypedPipe[A]]
    def write[A](tp: M[TypedPipe[A]], sink: TypedSink[A]): M[Unit]
    def sequence_[A](as: Seq[M[A]]): M[Unit]
  }

  object Materializer {
    implicit val executionMaterializer: Materializer[Execution] =
      new Materializer[Execution] {
        def pure[A](a: A) = Execution.from(a)
        def map[A, B](ma: Execution[A])(fn: A => B) = ma.map(fn)
        def zip[A, B](ma: Execution[A], mb: Execution[B]): Execution[(A, B)] = ma.zip(mb)
        def materialize[A](t: Execution[TypedPipe[A]]): Execution[TypedPipe[A]] = t.flatMap(_.forceToDiskExecution)
        def write[A](tp: Execution[TypedPipe[A]], sink: TypedSink[A]): Execution[Unit] =
          tp.flatMap(_.writeExecution(sink))
        def sequence_[A](as: Seq[Execution[A]]): Execution[Unit] = Execution.sequence(as).unit
      }
  }

  def materialize[M[+_]](phases: Seq[Rule[TypedPipe]], ws: List[PairK[TypedPipe, TypedSink, _]])(implicit mat: Materializer[M]): M[Unit] = {
    val writes = materialize1[M, TypedSink](phases, ws)(mat)
    val toSeq = writes.map { case (mt, sink) => mat.write(mt, sink) }
    mat.sequence_(toSeq)
  }

  def materialize1[M[+_], S[_]](phases: Seq[Rule[TypedPipe]],
    ws: List[PairK[TypedPipe, S, _]])(implicit mat: Materializer[M]): List[PairK[mat.TP, S, _]] = {
    val e = Dag.empty(OptimizationRules.toLiteral)

    logger.info(s"converting ${ws.size} writes into several parts")
    val (finalDag, writeIds) = ws.foldLeft((e, List.empty[PairK[Id, S, _]])) {
      case ((dag, writes), pair) =>
        val (dag1, id) = dag.addRoot(pair._1)
        (dag1, (id, pair._2) :: writes)
    }
    // Now apply the rules:
    logger.info(s"applying rules to graph of size: ${finalDag.allNodes.size}")
    val optDag = finalDag.applySeq(phases :+ OptimizationRules.RemoveUselessFork)
    logger.info(s"optimized graph hash size: ${optDag.allNodes.size}")

    import TypedPipe.{ReduceStepPipe, HashCoGroup}

    def handleHashCoGroup[K, V, V2, R](hj: HashCoGroup[K, V, V2, R], recurse: FunctionK[TypedPipe, mat.TP]): mat.TP[(K, R)] = {
      import TypedPipe._
      val exright: M[HashJoinable[K, V2]] = hj.right match {
        case step@IdentityReduce(_, _, _, _, _) =>
          type TK[+Z] = TypedPipe[(K, Z)]
          val mappedV2 = step.evidence.subst[TK](step.mapped)
          mat.map(recurse(mappedV2)) { (tp: TypedPipe[(K, V2)]) =>
            IdentityReduce[K, V2, V2](step.keyOrdering, tp, step.reducers, step.descriptions, implicitly)
          }
        case step@UnsortedIdentityReduce(_, _, _, _, _) =>
          type TK[+Z] = TypedPipe[(K, Z)]
          val mappedV2 = step.evidence.subst[TK](step.mapped)
          mat.map(recurse(mappedV2)) { (tp: TypedPipe[(K, V2)]) =>
            UnsortedIdentityReduce[K, V2, V2](step.keyOrdering, tp, step.reducers, step.descriptions, implicitly)
          }
        case step@IteratorMappedReduce(_, _, _, _, _) =>
          def go[A, B, C](imr: IteratorMappedReduce[A, B, C]) =
            mat.map(recurse(imr.mapped)) { (tp: TypedPipe[(A, B)]) => imr.copy(mapped = tp) }

          go(step)
      }

      val zipped = mat.zip(recurse(hj.left), exright)
      mat.map(zipped) { case (left, right) =>
        HashCoGroup(left, right, hj.joiner)
      }
    }

    def widen[A, B <: A](exb: M[B]): M[A] = exb

    def handleReduceStep[K, V1, V2](rs: ReduceStep[K, V1, V2], recurse: FunctionK[TypedPipe, mat.TP]): mat.TP[(K, V2)] =
      mat.map(recurse(rs.mapped)) { pipe => TypedPipe.ReduceStepPipe(ReduceStep.setInput[K, V1, V2](rs, pipe)) }

    def handleCoGrouped[K, V](cg: CoGroupable[K, V], recurse: FunctionK[TypedPipe, mat.TP]): mat.TP[(K, V)] = {
      import CoGrouped._
      import TypedPipe._

      def pipeToCG[V1](t: TypedPipe[(K, V1)]): CoGroupable[K, V1] =
        t match {
          case ReduceStepPipe(cg: CoGroupable[K @unchecked, V1 @unchecked]) =>
            // we are relying on the fact that we use Ordering[K]
            // as a contravariant type, despite it not being defined
            // that way.
            cg
          case CoGroupedPipe(cg) =>
            // we are relying on the fact that we use Ordering[K]
            // as a contravariant type, despite it not being defined
            // that way.
            cg.asInstanceOf[CoGroupable[K, V1]]
          case kvPipe => IdentityReduce[K, V1, V1](cg.keyOrdering, kvPipe, None, Nil, implicitly)
        }

      cg match {
        case p@Pair(_, _, _) =>
          def go[A, B, C](pair: Pair[K, A, B, C]): mat.TP[(K, C)] = {
            val mleft = handleCoGrouped(pair.larger, recurse)
            val mright = handleCoGrouped(pair.smaller, recurse)
            val both = mat.zip(mleft, mright)
            mat.map(both) { case (l, r) =>
              CoGroupedPipe(Pair(pipeToCG(l), pipeToCG(r), pair.fn))
            }
          }
          widen(go(p))
        case wr@WithReducers(_, _) =>
          def go[V1 <: V](wr: WithReducers[K, V1]): mat.TP[(K, V)] = {
            val reds = wr.reds
            mat.map(handleCoGrouped(wr.on, recurse)) { (tp: TypedPipe[(K, V1)]) =>
              tp match {
                case ReduceStepPipe(rs) =>
                  ReduceStepPipe(ReduceStep.withReducers(rs, reds))
                case CoGroupedPipe(cg) =>
                  CoGroupedPipe(WithReducers(cg, reds))
                case kvPipe =>
                  ReduceStepPipe(IdentityReduce[K, V1, V1](cg.keyOrdering, kvPipe, None, Nil, implicitly)
                    .withReducers(reds))
              }
            }
          }
          go(wr)
        case wd@WithDescription(_, _) =>
          def go[V1 <: V](wd: WithDescription[K, V1]): mat.TP[(K, V)] = {
            val desc = wd.description
            mat.map(handleCoGrouped(wd.on, recurse)) { (tp: TypedPipe[(K, V1)]) =>
              tp match {
                case ReduceStepPipe(rs) =>
                  ReduceStepPipe(ReduceStep.withDescription(rs, desc))
                case CoGroupedPipe(cg) =>
                  CoGroupedPipe(WithDescription(cg, desc))
                case kvPipe =>
                  kvPipe.withDescription(desc)
              }
            }
          }
          go(wd)
        case fk@CoGrouped.FilterKeys(_, _) =>
          def go[V1 <: V](fk: CoGrouped.FilterKeys[K, V1]): mat.TP[(K, V)] = {
            val fn = fk.fn
            mat.map(handleCoGrouped(fk.on, recurse)) { (tp: TypedPipe[(K, V1)]) =>
              tp match {
                case ReduceStepPipe(rs) =>
                  val mapped = rs.mapped
                  val mappedF = TypedPipe.FilterKeys(mapped, fn)
                  ReduceStepPipe(ReduceStep.setInput(rs, mappedF))
                case CoGroupedPipe(cg) =>
                  CoGroupedPipe(CoGrouped.FilterKeys(cg, fn))
                case kvPipe =>
                  TypedPipe.FilterKeys(kvPipe, fn)
              }
            }
          }
          go(fk)
        case mg@MapGroup(_, _) =>
          def go[V1, V2 <: V](mg: MapGroup[K, V1, V2]): mat.TP[(K, V)] = {
            val fn = mg.fn
            mat.map(handleCoGrouped(mg.on, recurse)) { (tp: TypedPipe[(K, V1)]) =>
              tp match {
                case ReduceStepPipe(rs) =>
                  ReduceStepPipe(ReduceStep.mapGroup(rs)(fn))
                case CoGroupedPipe(cg) =>
                  CoGroupedPipe(MapGroup(cg, fn))
                case kvPipe =>
                  val rs = IdentityReduce[K, V1, V1](cg.keyOrdering, kvPipe, None, Nil, implicitly)
                  ReduceStepPipe(ReduceStep.mapGroup(rs)(fn))
              }
            }
          }
          go(mg)
        case step@IdentityReduce(_, _, _, _, _) =>
          widen(handleReduceStep(step, recurse)) // the widen trick sidesteps GADT bugs
        case step@UnsortedIdentityReduce(_, _, _, _, _) =>
          widen(handleReduceStep(step, recurse))
        case step@IteratorMappedReduce(_, _, _, _, _) =>
          widen(handleReduceStep(step, recurse))
      }
    }

    /**
<<<<<<< HEAD
     * If cascading would conside the current pipe as a Logical reduce
     * we can avoid some forces below
=======
     * If cascading would consider the current pipe as a Logical reduce
     * we can avoid some forces below. This method returns true
     * if the pipe is ending on a reduce (not potentially a map-only job)
>>>>>>> abe0bb3a
     */
    @annotation.tailrec
    def isLogicalReduce(tp: TypedPipe[Any]): Boolean = {
      import TypedPipe._
      tp match {
        case EmptyTypedPipe | IterablePipe(_) | SourcePipe(_) => false
        case CounterPipe(a) => isLogicalReduce(a)
        case cp@CrossPipe(_, _) => isLogicalReduce(cp.viaHashJoin)
        case cp@CrossValue(_, _) => isLogicalReduce(cp.viaHashJoin)
        case DebugPipe(p) => isLogicalReduce(p)
        case FilterKeys(p, _) => isLogicalReduce(p)
        case Filter(p, _) => isLogicalReduce(p)
        case FlatMapValues(p, _) => isLogicalReduce(p)
        case FlatMapped(p, _) => isLogicalReduce(p)
        case ForceToDisk(_) => false // not reducers for sure, could be a map-only job
        case Fork(_) => false // TODO, not super clear
        case HashCoGroup(left, _, _) => isLogicalReduce(left)
        case MapValues(p, _) => isLogicalReduce(p)
        case Mapped(p, _) => isLogicalReduce(p)
        case MergedTypedPipe(_, _) => false
        case ReduceStepPipe(_) => true
        case SumByLocalKeys(p, _) => isLogicalReduce(p)
        case TrappedPipe(p, _, _) => isLogicalReduce(p)
        case CoGroupedPipe(_) => true
        case WithOnComplete(p, _) => isLogicalReduce(p)
        case WithDescriptionTypedPipe(p, _) => isLogicalReduce(p)
      }
    }

    /**
<<<<<<< HEAD
     * This is a lattice value that tracks
     * what we have seen below a given TypedPipe as
     * we recurse up.
=======
     * We use this state to track where we are as we recurse up the graph.
     * Since we know at the very end we will write, we can avoid, for instance
     * forcing a reduce operation that is followed only by a map and a write.
     *
     * Coupled with the isLogicalReduce above, we can emulate the behavior
     * of the cascading planner as we recurse up.
>>>>>>> abe0bb3a
     */
    sealed abstract class BelowState {
      def |(that: BelowState): BelowState =
        (this, that) match {
          case (BelowState.Write, later) => later
          case (BelowState.OnlyMapping, BelowState.Write) => BelowState.OnlyMapping
          case (BelowState.OnlyMapping, mapOrMater) => mapOrMater
          case (BelowState.Materialized, _) => BelowState.Materialized
        }
    }
    object BelowState {
      case object Write extends BelowState
      case object OnlyMapping extends BelowState
      case object Materialized extends BelowState
    }
    type P[a] = (TypedPipe[a], BelowState)
<<<<<<< HEAD
    // Now we convert
=======
    /**
     * Given a pipe, and the state below it, return the materialized
     * version of that pipe. This should cause no more materializations
     * than cascading would do, and indeed we test for this property
     */
>>>>>>> abe0bb3a
    val fn = Memoize.functionK[P, mat.TP](
      new Memoize.RecursiveK[P, mat.TP] {
        import TypedPipe._
        import BelowState._

        def toFunction[A] = {
          case ((cp: CounterPipe[a], bs), rec) =>
<<<<<<< HEAD
            mat.map(rec((cp.pipe, bs | Write)))(CounterPipe(_: TypedPipe[(a, Iterable[((String, String), Long)])]))
=======
            mat.map(rec((cp.pipe, bs)))(CounterPipe(_: TypedPipe[(a, Iterable[((String, String), Long)])]))
>>>>>>> abe0bb3a
          case ((c: CrossPipe[a, b], bs), rec) =>
            rec((c.viaHashJoin, bs))
          case ((cv@CrossValue(_, _), bs), rec) =>
            rec((cv.viaHashJoin, bs))
          case ((p: DebugPipe[a], bs), rec) =>
            mat.map(rec((p.input, bs)))(DebugPipe(_: TypedPipe[a]))
          case ((p: FilterKeys[a, b], bs), rec) =>
            mat.map(rec((p.input, bs | OnlyMapping)))(FilterKeys(_: TypedPipe[(a, b)], p.fn))
          case ((p: Filter[a], bs), rec) =>
            mat.map(rec((p.input, bs | OnlyMapping)))(Filter(_: TypedPipe[a], p.fn))
          case ((Fork(of), bs), rec) =>
            // Treat forks as forceToDisk after
            // optimizations (which should have removed unneeded forks
            rec((ForceToDisk(of), bs))
          case ((p: FlatMapValues[a, b, c], bs), rec) =>
            mat.map(rec((p.input, bs | OnlyMapping)))(FlatMapValues(_: TypedPipe[(a, b)], p.fn))
          case ((p: FlatMapped[a, b], bs), rec) =>
            mat.map(rec((p.input, bs | OnlyMapping)))(FlatMapped(_: TypedPipe[a], p.fn))
          case ((ForceToDisk(src@IterablePipe(_)), bs), rec) =>
            // no need to put a checkpoint here:
            rec((src, bs))
          case ((ForceToDisk(src@SourcePipe(_)), bs), rec) =>
            // no need to put a checkpoint here:
            rec((src, bs))
          case ((p: ForceToDisk[a], bs), rec) =>
            val newBs =
              if (isLogicalReduce(p.input)) OnlyMapping
              else Materialized
            val matP = rec((p.input, newBs))
            bs match {
              case Write =>
                // there is no need force to disk immediately before a write
                matP
              case _ => mat.materialize(matP)
            }
          case ((it@IterablePipe(_), _), _) =>
            mat.pure(it)
          case ((p: MapValues[a, b, c], bs), rec) =>
            mat.map(rec((p.input, bs | OnlyMapping)))(MapValues(_: TypedPipe[(a, b)], p.fn))
          case ((p: Mapped[a, b], bs), rec) =>
            mat.map(rec((p.input, bs | OnlyMapping)))(Mapped(_: TypedPipe[a], p.fn))
          case ((p: MergedTypedPipe[a], bs), rec) =>
            val mleft = rec((p.left, bs))
            val mright = rec((p.right, bs))
            val both = mat.zip(mleft, mright)
            mat.map(both) { case (l, r) => MergedTypedPipe(l, r) }
          case ((src@SourcePipe(_), _), _) =>
            mat.pure(src)
          case ((p: SumByLocalKeys[a, b], bs), rec) =>
            mat.map(rec((p.input, bs | OnlyMapping)))(SumByLocalKeys(_: TypedPipe[(a, b)], p.semigroup))
          case ((p: TrappedPipe[a], bs), rec) =>
            // TODO: it is a bit unclear if a trap is allowed on the back of a reduce?
            mat.map(rec((p.input, bs)))(TrappedPipe[a](_: TypedPipe[a], p.sink, p.conv))
          case ((p: WithDescriptionTypedPipe[a], bs), rec) =>
            mat.map(rec((p.input, bs)))(WithDescriptionTypedPipe(_: TypedPipe[a], p.descriptions))
          case ((p: WithOnComplete[a], bs), rec) =>
            mat.map(rec((p.input, bs)))(WithOnComplete(_: TypedPipe[a], p.fn))
          case ((EmptyTypedPipe, _), _) =>
            mat.pure(EmptyTypedPipe)
          case ((hg: HashCoGroup[a, b, c, d], bs), rec) =>
            val withBs = new FunctionK[TypedPipe, P] {
              def toFunction[A] = { tp => (tp, bs | OnlyMapping) }
            }
            // TODO: hashJoins may not be allowed in a reduce step in cascading,
            // not clear
            val recHG = FunctionK.andThen[TypedPipe, P, mat.TP](withBs, rec)
            handleHashCoGroup(hg, recHG)
          case ((CoGroupedPipe(cg), bs), rec) =>
            val withBs = new FunctionK[TypedPipe, P] {
              def toFunction[A] = { tp => (tp, bs | Materialized) }
            }
            // TODO: hashJoins may not be allowed in a reduce step in cascading,
            // not clear
            val recHG = FunctionK.andThen[TypedPipe, P, mat.TP](withBs, rec)
            val hcg = handleCoGrouped(cg, recHG)
            bs match {
              case BelowState.Materialized => mat.materialize(hcg)
              case _ => hcg
            }
          case ((ReduceStepPipe(rs), bs), rec) =>
            val withBs = new FunctionK[TypedPipe, P] {
              def toFunction[A] = { tp => (tp, bs | BelowState.Materialized) }
            }
            // TODO: hashJoins may not be allowed in a reduce step in cascading,
            // not clear
            val recHG = FunctionK.andThen[TypedPipe, P, mat.TP](withBs, rec)
            val hrs = handleReduceStep(rs, recHG)
            bs match {
              case BelowState.Materialized => mat.materialize(hrs)
              case _ => hrs
            }
        }
      })

    def write[A](p: PairK[Id, S, A]): (M[TypedPipe[A]], S[A]) = {
      val materialized: M[TypedPipe[A]] = fn((optDag.evaluate(p._1), BelowState.Write))
      (materialized, p._2)
    }

    writeIds.map(write(_))
  }
}<|MERGE_RESOLUTION|>--- conflicted
+++ resolved
@@ -216,14 +216,9 @@
     }
 
     /**
-<<<<<<< HEAD
-     * If cascading would conside the current pipe as a Logical reduce
-     * we can avoid some forces below
-=======
      * If cascading would consider the current pipe as a Logical reduce
      * we can avoid some forces below. This method returns true
      * if the pipe is ending on a reduce (not potentially a map-only job)
->>>>>>> abe0bb3a
      */
     @annotation.tailrec
     def isLogicalReduce(tp: TypedPipe[Any]): Boolean = {
@@ -254,18 +249,12 @@
     }
 
     /**
-<<<<<<< HEAD
-     * This is a lattice value that tracks
-     * what we have seen below a given TypedPipe as
-     * we recurse up.
-=======
      * We use this state to track where we are as we recurse up the graph.
      * Since we know at the very end we will write, we can avoid, for instance
      * forcing a reduce operation that is followed only by a map and a write.
      *
      * Coupled with the isLogicalReduce above, we can emulate the behavior
      * of the cascading planner as we recurse up.
->>>>>>> abe0bb3a
      */
     sealed abstract class BelowState {
       def |(that: BelowState): BelowState =
@@ -282,15 +271,11 @@
       case object Materialized extends BelowState
     }
     type P[a] = (TypedPipe[a], BelowState)
-<<<<<<< HEAD
-    // Now we convert
-=======
     /**
      * Given a pipe, and the state below it, return the materialized
      * version of that pipe. This should cause no more materializations
      * than cascading would do, and indeed we test for this property
      */
->>>>>>> abe0bb3a
     val fn = Memoize.functionK[P, mat.TP](
       new Memoize.RecursiveK[P, mat.TP] {
         import TypedPipe._
@@ -298,11 +283,7 @@
 
         def toFunction[A] = {
           case ((cp: CounterPipe[a], bs), rec) =>
-<<<<<<< HEAD
-            mat.map(rec((cp.pipe, bs | Write)))(CounterPipe(_: TypedPipe[(a, Iterable[((String, String), Long)])]))
-=======
             mat.map(rec((cp.pipe, bs)))(CounterPipe(_: TypedPipe[(a, Iterable[((String, String), Long)])]))
->>>>>>> abe0bb3a
           case ((c: CrossPipe[a, b], bs), rec) =>
             rec((c.viaHashJoin, bs))
           case ((cv@CrossValue(_, _), bs), rec) =>
