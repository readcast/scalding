/*
Copyright 2012 Twitter, Inc.

Licensed under the Apache License, Version 2.0 (the "License");
you may not use this file except in compliance with the License.
You may obtain a copy of the License at

http://www.apache.org/licenses/LICENSE-2.0

Unless required by applicable law or agreed to in writing, software
distributed under the License is distributed on an "AS IS" BASIS,
WITHOUT WARRANTIES OR CONDITIONS OF ANY KIND, either express or implied.
See the License for the specific language governing permissions and
limitations under the License.
*/
package com.twitter.scalding

import com.twitter.chill.config.{ScalaMapConfig, ConfiguredInstantiator}

import cascading.pipe.assembly.AggregateBy
import cascading.flow.{Flow, FlowDef, FlowProps, FlowListener, FlowSkipStrategy, FlowStepStrategy}
import cascading.pipe.Pipe
import cascading.property.AppProps
import cascading.tuple.collect.SpillableProps

import org.apache.hadoop.io.serializer.{Serialization => HSerialization}

//For java -> scala implicits on collections
import scala.collection.JavaConversions._

import java.util.Calendar
import java.util.concurrent.{Executors, TimeUnit, ThreadFactory, Callable, TimeoutException}
import java.util.concurrent.atomic.AtomicInteger
import java.security.MessageDigest

object Job {
  // Uses reflection to create a job by name
  def apply(jobName : String, args : Args) : Job =
    Class.forName(jobName).
      getConstructor(classOf[Args]).
      newInstance(args).
      asInstanceOf[Job]
}

/** Job is a convenience class to make using Scalding easier.
 * Subclasses of Job automatically have a number of nice implicits to enable more concise
 * syntax, including:
 *   conversion from Pipe, Source or Iterable to RichPipe
 *   conversion from Source or Iterable to Pipe
 *   conversion to collections or Tuple[1-22] to cascading.tuple.Fields
 *
 * Additionally, the job provides an implicit Mode and FlowDef so that functions that
 * register starts or ends of a flow graph, specifically anything that reads or writes data
 * on Hadoop, has the needed implicits available.
 *
 * If you want to write code outside of a Job, you will want to either:
 *
 * make all methods that may read or write data accept implicit FlowDef and Mode parameters.
 *
 * OR:
 *
 * write code that rather than returning values, it returns a (FlowDef, Mode) => T,
 * these functions can be combined Monadically using algebird.monad.Reader.
 */
class Job(val args : Args) extends FieldConversions with java.io.Serializable {
  // Set specific Mode
  implicit def mode: Mode = Mode.getMode(args).getOrElse(sys.error("No Mode defined"))

  /**
  * you should never call this directly, it is here to make
  * the DSL work.  Just know, you can treat a Pipe as a RichPipe
  * within a Job
  */
  implicit def pipeToRichPipe(pipe : Pipe): RichPipe = new RichPipe(pipe)
  /**
   * This implicit is to enable RichPipe methods directly on Source
   * objects, such as map/flatMap, etc...
   *
   * Note that Mappable is a subclass of Source, and Mappable already
   * has mapTo and flatMapTo BUT WITHOUT incoming fields used (see
   * the Mappable trait). This creates some confusion when using these methods
   * (this is an unfortuate mistake in our design that was not noticed until later).
   * To remove ambiguity, explicitly call .read on any Source that you begin
   * operating with a mapTo/flatMapTo.
   */
  implicit def sourceToRichPipe(src : Source): RichPipe = new RichPipe(src.read)

  // This converts an Iterable into a Pipe or RichPipe with index (int-based) fields
  implicit def toPipe[T](iter : Iterable[T])(implicit set: TupleSetter[T], conv : TupleConverter[T]): Pipe =
    IterableSource[T](iter)(set, conv).read

  implicit def iterableToRichPipe[T](iter : Iterable[T])
    (implicit set: TupleSetter[T], conv : TupleConverter[T]): RichPipe =
    RichPipe(toPipe(iter)(set, conv))

  // Override this if you want change how the mapred.job.name is written in Hadoop
  def name : String = getClass.getName

  //This is the FlowDef used by all Sources this job creates
  @transient
  implicit protected val flowDef = {
    val fd = new FlowDef
    fd.setName(name)
    fd
  }

  /** Copy this job
   * By default, this uses reflection and the single argument Args constructor
   */
  def clone(nextargs: Args): Job =
    this.getClass
    .getConstructor(classOf[Args])
    .newInstance(nextargs)
    .asInstanceOf[Job]

  /**
  * Implement this method if you want some other jobs to run after the current
  * job. These will not execute until the current job has run successfully.
  */
  def next : Option[Job] = None

  /** Keep 100k tuples in memory by default before spilling
   * Turn this up as high as you can without getting OOM.
   *
   * This is ignored if there is a value set in the incoming mode.config
   */
  def defaultSpillThreshold: Int = 100 * 1000

  /** Override this to control how dates are parsed */
  implicit def dateParser: DateParser = DateParser.default

  def fromInputStream(s: java.io.InputStream): Array[Byte] =
    Stream.continually(s.read).takeWhile(-1 !=).map(_.toByte).toArray

  def toHexString(bytes: Array[Byte]): String =
    bytes.map("%02X".format(_)).mkString

  def md5Hex(bytes: Array[Byte]): String = {
    val md = MessageDigest.getInstance("MD5")
    md.update(bytes)
    toHexString(md.digest)
  }

  // Generated the MD5 hex of the the bytes in the job classfile
  lazy val classIdentifier : String = {
    val classAsPath = getClass.getName.replace(".", "/") + ".class"
    val is = getClass.getClassLoader.getResourceAsStream(classAsPath)
    val bytes = fromInputStream(is)
    is.close()
    md5Hex(bytes)
  }

  /** This is the exact config that is passed to the Cascading FlowConnector.
   * By default:
   *   if there are no spill thresholds in mode.config, we replace with defaultSpillThreshold
   *   we overwrite io.serializations with ioSerializations
   *   we overwrite cascading.tuple.element.comparator.default to defaultComparator
   *   we add some scalding keys for debugging/logging
   *
   * Tip: override this method, call super, and ++ your additional
   * map to add or overwrite more options
   */
  def config: Map[AnyRef,AnyRef] = {
    // These are ignored if set in mode.config
    val lowPriorityDefaults =
      Map(SpillableProps.LIST_THRESHOLD -> defaultSpillThreshold.toString,
          SpillableProps.MAP_THRESHOLD -> defaultSpillThreshold.toString,
          AggregateBy.AGGREGATE_BY_THRESHOLD -> defaultSpillThreshold.toString
          )
    // Set up the keys for chill
    val chillConf = ScalaMapConfig(lowPriorityDefaults)
    ConfiguredInstantiator.setReflect(chillConf, classOf[serialization.KryoHadoop])

    System.setProperty(AppProps.APP_FRAMEWORKS,
          String.format("scalding:%s", scaldingVersion))

    chillConf.toMap ++
      mode.config ++
      // Optionally set a default Comparator
      (defaultComparator match {
        case Some(defcomp) => Map(FlowProps.DEFAULT_ELEMENT_COMPARATOR -> defcomp.getName)
        case None => Map.empty[AnyRef, AnyRef]
      }) ++
<<<<<<< HEAD
    Map("cascading.spill.threshold" -> "100000", //Tune these for better performance
        "cascading.spillmap.threshold" -> "100000") ++
    Map("scalding.version" -> "0.8.11",
=======
      Map(
        "io.serializations" -> ioSerializations.map { _.getName }.mkString(","),
        "scalding.version" -> scaldingVersion,
>>>>>>> d5742ea8
        "cascading.app.name" -> name,
        "cascading.app.id" -> name,
        "scalding.flow.class.name" -> getClass.getName,
        "scalding.flow.class.signature" -> classIdentifier,
        "scalding.job.args" -> args.toString,
        "scalding.flow.submitted.timestamp" ->
          Calendar.getInstance().getTimeInMillis().toString
      )
  }

  def skipStrategy: Option[FlowSkipStrategy] = None

  def stepStrategy: Option[FlowStepStrategy[_]] = None

  /**
   * combine the config, flowDef and the Mode to produce a flow
   */
  def buildFlow: Flow[_] = {
    val flow = mode.newFlowConnector(config).connect(flowDef)
    listeners.foreach { flow.addListener(_) }
    skipStrategy.foreach { flow.setFlowSkipStrategy(_) }
    stepStrategy.foreach { flow.setFlowStepStrategy(_) }
    flow
  }

  // called before run
  // only override if you do not use flowDef
  def validate {
    FlowStateMap.validateSources(flowDef, mode)
  }

  // called after successfull run
  // only override if you do not use flowDef
  def clear {
    FlowStateMap.clear(flowDef)
  }

  //Override this if you need to do some extra processing other than complete the flow
  def runFlow : Flow[_] = {
    val flow = buildFlow
    flow.complete
    flow
  }

  //Override this if you need to do some extra processing other than complete the flow
  def run : Boolean = runFlow.getFlowStats.isSuccessful

  //override this to add any listeners you need
  def listeners : List[FlowListener] = Nil

  /** The exact list of Hadoop serializations passed into the config
   * These replace the config serializations
   * Cascading tuple serialization should be in this list, and probably
   * before any custom code
   */
  def ioSerializations: List[Class[_ <: HSerialization[_]]] = List(
    classOf[org.apache.hadoop.io.serializer.WritableSerialization],
    classOf[cascading.tuple.hadoop.TupleSerialization],
    classOf[com.twitter.chill.hadoop.KryoSerialization]
  )
  /** Override this if you want to customize comparisons/hashing for your job
    * the config method overwrites using this before sending to cascading
    */
  def defaultComparator: Option[Class[_ <: java.util.Comparator[_]]] =
    Some(classOf[IntegralComparator])

  /**
   * This is implicit so that a Source can be used as the argument
   * to a join or other method that accepts Pipe.
   */
  implicit def read(src : Source) : Pipe = src.read
  /** This is only here for Java jobs which cannot automatically
   * access the implicit Pipe => RichPipe which makes: pipe.write( )
   * convenient
   */
  def write(pipe : Pipe, src : Source) {src.writeFrom(pipe)}

  /*
   * Need to be lazy to be used within pipes.
   */
  private lazy val timeoutExecutor =
    Executors.newSingleThreadExecutor(new NamedPoolThreadFactory("job-timer", true))

  /*
   * Safely execute some operation within a deadline.
   *
   * TODO: once we have a mechanism to access FlowProcess from user functions, we can use this
   *       function to allow long running jobs by notifying Cascading of progress.
   */
  def timeout[T](timeout: AbsoluteDuration)(t: =>T): Option[T] = {
    val f = timeoutExecutor.submit(new Callable[Option[T]] {
      def call(): Option[T] = Some(t)
    });
    try {
      f.get(timeout.toMillisecs, TimeUnit.MILLISECONDS)
    } catch {
      case _: TimeoutException =>
        f.cancel(true)
        None
    }
  }
}

/*
 * NamedPoolThreadFactory is copied from util.core to avoid dependency.
 */
class NamedPoolThreadFactory(name: String, makeDaemons: Boolean) extends ThreadFactory {
  def this(name: String) = this(name, false)

  val group = new ThreadGroup(Thread.currentThread().getThreadGroup(), name)
  val threadNumber = new AtomicInteger(1)

  def newThread(r: Runnable) = {
    val thread = new Thread(group, r, name + "-" + threadNumber.getAndIncrement())
    thread.setDaemon(makeDaemons)
    if (thread.getPriority != Thread.NORM_PRIORITY) {
      thread.setPriority(Thread.NORM_PRIORITY)
    }
    thread
  }
}


/**
* Sets up an implicit dateRange to use in your sources and an implicit
* timezone.
* Example args: --date 2011-10-02 2011-10-04 --tz UTC
* If no timezone is given, Pacific is assumed.
*/
trait DefaultDateRangeJob extends Job {
  //Get date implicits and PACIFIC and UTC vals.
  import DateOps._

  // Optionally take --tz argument, or use Pacific time.  Derived classes may
  // override defaultTimeZone to change the default.
  def defaultTimeZone = PACIFIC
  implicit lazy val tz = args.optional("tz") match {
                      case Some(tzn) => java.util.TimeZone.getTimeZone(tzn)
                      case None => defaultTimeZone
                    }

  // Optionally take a --period, which determines how many days each job runs over (rather
  // than over the whole date range)
  // --daily and --weekly are aliases for --period 1 and --period 7 respectively
  val period =
    if (args.boolean("daily"))
      1
    else if (args.boolean("weekly"))
      7
    else
      args.getOrElse("period", "0").toInt

  lazy val (startDate, endDate) = {
    val DateRange(s, e) = DateRange.parse(args.list("date"))
    (s, e)
  }

  implicit lazy val dateRange = DateRange(startDate, if (period > 0) startDate + Days(period) - Millisecs(1) else endDate)

  override def next : Option[Job] =
    if (period > 0) {
      val nextStartDate = startDate + Days(period)
      if (nextStartDate + Days(period - 1) > endDate)
        None  // we're done
      else  // return a new job with the new startDate
        Some(clone(args + ("date" -> List(nextStartDate.toString("yyyy-MM-dd"), endDate.toString("yyyy-MM-dd")))))
    }
    else
      None
}

// DefaultDateRangeJob with default time zone as UTC instead of Pacific.
trait UtcDateRangeJob extends DefaultDateRangeJob {
  override def defaultTimeZone = DateOps.UTC
}

/*
 * Run a list of shell commands through bash in the given order. Return success
 * when all commands succeed. Excution stops after the first failure. The
 * failing command is printed to stdout.
 */
class ScriptJob(cmds: Iterable[String]) extends Job(Args("")) {
  override def run : Boolean = {
    try {
      cmds.dropWhile {
        cmd: String => {
          new java.lang.ProcessBuilder("bash", "-c", cmd).start().waitFor() match {
            case x if x != 0 =>
              println(cmd + " failed, exitStatus: " + x)
              false
            case 0 => true
          }
        }
      }.isEmpty
    } catch {
      case e : Exception => {
        e.printStackTrace
        false
      }
    }
  }
}<|MERGE_RESOLUTION|>--- conflicted
+++ resolved
@@ -181,15 +181,9 @@
         case Some(defcomp) => Map(FlowProps.DEFAULT_ELEMENT_COMPARATOR -> defcomp.getName)
         case None => Map.empty[AnyRef, AnyRef]
       }) ++
-<<<<<<< HEAD
-    Map("cascading.spill.threshold" -> "100000", //Tune these for better performance
-        "cascading.spillmap.threshold" -> "100000") ++
-    Map("scalding.version" -> "0.8.11",
-=======
       Map(
         "io.serializations" -> ioSerializations.map { _.getName }.mkString(","),
         "scalding.version" -> scaldingVersion,
->>>>>>> d5742ea8
         "cascading.app.name" -> name,
         "cascading.app.id" -> name,
         "scalding.flow.class.name" -> getClass.getName,
